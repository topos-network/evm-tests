[package]
name = "eth_test_parser"
description = "Downloads and parses common Ethereum tests into a format runnable by Polygon Zero's EVM."
version = "0.1.0"
authors = ["Polygon Zero <bgluth@polygon.technology>"]
edition = "2021"

# See more keys and their definitions at https://doc.rust-lang.org/cargo/reference/manifest.html

[dependencies]
common = { path = "../common" }
<<<<<<< HEAD
eth_trie_utils = { git = "https://github.com/0xPolygonZero/eth_trie_utils.git", rev = "7fc3c3f54b3cec9c6fc5ffc5230910bd1cb77f76" }
# smt_utils = { git = "https://github.com/0xPolygonZero/smt_utils.git" }
smt_utils_hermez = { git = "https://github.com/wborgeaud/smt-utils-hermez.git" }
#smt_utils_hermez = { path = "../../smt_utils_hermez" }
plonky2_evm = { git = "https://github.com/0xPolygonZero/plonky2.git", branch = "type2/hermez" }
#plonky2_evm = { path = "../../plonky2/evm" }
=======
mpt_trie = { workspace = true }
evm_arithmetization = { workspace = true }
>>>>>>> 916b6821

anyhow = { version = "1.0.71", features = ["backtrace"] }
bytes = "1.4.0"
clap = {version = "4.2.7", features = ["derive"] }
ethereum-types = "0.14.1"
hex = { version = "0.4.3", features = ["serde"] }
flexi_logger = { version = "0.25.4", features = ["async"] }
keccak-hash = "0.10.0"
log = "0.4.17"
rlp = "0.5.2"
rlp-derive = "0.1.0"
serde = "1.0.163"
serde_json = "1.0.96"
serde_with = "3.0.0"
serde_cbor = "0.11.2"
tokio = { version = "1.28.1", features = ["full"] }
futures = "0.3.28"<|MERGE_RESOLUTION|>--- conflicted
+++ resolved
@@ -9,17 +9,9 @@
 
 [dependencies]
 common = { path = "../common" }
-<<<<<<< HEAD
-eth_trie_utils = { git = "https://github.com/0xPolygonZero/eth_trie_utils.git", rev = "7fc3c3f54b3cec9c6fc5ffc5230910bd1cb77f76" }
-# smt_utils = { git = "https://github.com/0xPolygonZero/smt_utils.git" }
-smt_utils_hermez = { git = "https://github.com/wborgeaud/smt-utils-hermez.git" }
-#smt_utils_hermez = { path = "../../smt_utils_hermez" }
-plonky2_evm = { git = "https://github.com/0xPolygonZero/plonky2.git", branch = "type2/hermez" }
-#plonky2_evm = { path = "../../plonky2/evm" }
-=======
+smt_trie = { workspace = true }
 mpt_trie = { workspace = true }
 evm_arithmetization = { workspace = true }
->>>>>>> 916b6821
 
 anyhow = { version = "1.0.71", features = ["backtrace"] }
 bytes = "1.4.0"
