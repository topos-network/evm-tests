#![allow(dead_code)]
use std::{marker::PhantomData, fmt};
use std::collections::HashMap;
use std::str::FromStr;
<<<<<<< HEAD
use anyhow::{Result, bail};

use plonky2_evm::generation::mpt::LegacyTransactionRlp;

=======
use std::{fmt, marker::PhantomData};
>>>>>>> 80891cdb

use anyhow::{bail, Result};
use ethereum_types::{Address, H160, H256, U256, U512};
use hex::FromHex;
<<<<<<< HEAD
=======
use plonky2_evm::generation::mpt::LegacyTransactionRlp;
>>>>>>> 80891cdb
use serde::de::MapAccess;
use serde::{
    de::{Error, Visitor},
    Deserialize, Deserializer,
};
use serde_with::{serde_as, DefaultOnNull, NoneAsEmptyString};

/// In a couple tests, an entry in the `transaction.value` key will contain
/// the prefix, `0x:bigint`, in addition to containing a value greater than 256
/// bits. This breaks U256 deserialization in two ways:
/// 1. The `0x:bigint` prefix breaks string parsing.
/// 2. The value will be greater than 256 bits.
///
/// This helper takes care of stripping that prefix, if it exists, and
/// additionally pads the value with a U512 to catch overflow. Note that this
/// implementation is specific to a Vec<_>; in the event that this syntax is
/// found to occur more often than this particular instance
/// (`transaction.value`), this logic should be broken out to be modular.
///
/// See [this test](https://github.com/ethereum/tests/blob/develop/GeneralStateTests/stTransactionTest/ValueOverflow.json#L197) for a concrete example.
fn vec_eth_big_int_u512<'de, D>(deserializer: D) -> Result<Vec<U512>, D::Error>
where
    D: Deserializer<'de>,
{
    let s: Vec<String> = Deserialize::deserialize(deserializer)?;
    const BIG_INT_PREFIX: &str = "0x:bigint ";

    s.into_iter()
        .map(|s| {
            U512::from_str(s.strip_prefix(BIG_INT_PREFIX).unwrap_or(&s)).map_err(D::Error::custom)
        })
        .collect()
}
#[derive(Clone, Deserialize, Debug, Default)]
// "self" just points to this module.
pub(crate) struct ByteString(#[serde(with = "self")] pub(crate) Vec<u8>);

// Gross, but there is no Serde crate that can both parse a hex string with a
// prefix and also deserialize from a `Vec<u8>`.
pub fn deserialize<'de, D: Deserializer<'de>>(deserializer: D) -> Result<Vec<u8>, D::Error> {
    struct PrefixHexStrVisitor();

    impl<'de> Visitor<'de> for PrefixHexStrVisitor {
        type Value = Vec<u8>;

        fn visit_str<E>(self, data: &str) -> Result<Self::Value, E>
        where
            E: Error,
        {
            FromHex::from_hex(Self::remove_prefix(data)).map_err(Error::custom)
        }

        fn visit_borrowed_str<E>(self, data: &'de str) -> Result<Self::Value, E>
        where
            E: Error,
        {
            FromHex::from_hex(Self::remove_prefix(data)).map_err(Error::custom)
        }

        fn expecting(&self, f: &mut std::fmt::Formatter) -> std::fmt::Result {
            write!(f, "a hex encoded string with a prefix")
        }
    }

    impl PrefixHexStrVisitor {
        fn remove_prefix(data: &str) -> &str {
            &data[2..]
        }
    }

    deserializer.deserialize_string(PrefixHexStrVisitor())
}

fn u64_from_hex<'de, D>(deserializer: D) -> Result<u64, D::Error>
where
    D: Deserializer<'de>,
{
    let s: String = Deserialize::deserialize(deserializer)?;
    u64::from_str_radix(&s[2..], 16).map_err(D::Error::custom)
}

fn vec_u64_from_hex<'de, D>(deserializer: D) -> Result<Vec<u64>, D::Error>
where
    D: Deserializer<'de>,
{
    let s: Vec<String> = Deserialize::deserialize(deserializer)?;
    s.into_iter()
        .map(|x| u64::from_str_radix(&x[2..], 16).map_err(D::Error::custom))
        .collect::<Result<Vec<_>, D::Error>>()
}

// For deserializing bloom filters
fn vec_u256_from_hex<'de, D>(deserializer: D) -> Result<[U256; 8], D::Error>
where
<<<<<<< HEAD
    D: Deserializer<'de>
{
    let str: String = Deserialize::deserialize(deserializer)?;
    let el_valor: Result<Vec<_>, D::Error> = str[2..].chars().collect::<Vec<char>>()
        .chunks(64)
        .map(|str|
            U256::from_str_radix(&str.iter().collect::<String>()[..], 16).map_err(D::Error::custom)
        )
        .collect();
    if let Ok(el_valor) = el_valor {
        if el_valor.len() < 8 {
            return Err(D::Error::custom("Field bloom too short"))
        }
        else{
            return Ok([el_valor[0], el_valor[1], el_valor[2], el_valor[3], el_valor[4], el_valor[5], el_valor[6], el_valor[7]])
=======
    D: Deserializer<'de>,
{
    let str: String = Deserialize::deserialize(deserializer)?;
    let el_valor: Result<Vec<_>, D::Error> = str[2..]
        .chars()
        .collect::<Vec<char>>()
        .chunks(64)
        .map(|str| {
            U256::from_str_radix(&str.iter().collect::<String>()[..], 16).map_err(D::Error::custom)
        })
        .collect();
    if let Ok(el_valor) = el_valor {
        if el_valor.len() < 8 {
            return Err(D::Error::custom("Field bloom too short"));
        } else {
            return Ok([
                el_valor[0],
                el_valor[1],
                el_valor[2],
                el_valor[3],
                el_valor[4],
                el_valor[5],
                el_valor[6],
                el_valor[7],
            ]);
>>>>>>> 80891cdb
        }
    }
    Err(D::Error::custom("Invalid bloom field"))
}

<<<<<<< HEAD

=======
>>>>>>> 80891cdb
#[derive(Deserialize, Debug)]
#[serde(rename_all = "camelCase")]
pub(crate) struct Env {
    pub(crate) current_base_fee: U256,
    pub(crate) current_coinbase: H160,
    pub(crate) current_difficulty: U256,
    pub(crate) current_gas_limit: U256,
    pub(crate) current_number: U256,
    pub(crate) current_random: U256,
    pub(crate) current_timestamp: U256,
    pub(crate) previous_hash: H256,
}

#[derive(Deserialize, Debug)]
pub(crate) struct PostStateIndexes {
    pub(crate) data: usize,
    pub(crate) gas: usize,
    pub(crate) value: usize,
}

#[derive(Deserialize, Debug)]
pub(crate) struct PostState {
    pub(crate) hash: H256,
    pub(crate) indexes: PostStateIndexes,
    pub(crate) logs: H256,
    #[serde(deserialize_with = "check_if_decodes")]
    pub(crate) txbytes: ByteString,
}

fn check_if_decodes<'de, D>(deserializer: D) -> Result<ByteString, D::Error>
where
    D: Deserializer<'de>,
{
    let txbytes: ByteString = Deserialize::deserialize(deserializer)?;
<<<<<<< HEAD
    //let _decoded_txn = rlp::decode::<LegacyTransactionRlp>(&txbytes.0).map_err(D::Error::custom)?;
=======
    let _decoded_txn = rlp::decode::<LegacyTransactionRlp>(&txbytes.0).map_err(D::Error::custom)?;
>>>>>>> 80891cdb
    Ok(txbytes)
}

#[derive(Deserialize, Debug)]
#[serde(rename_all = "PascalCase")]
pub(crate) struct Post {
    pub(crate) shanghai: Vec<PostState>,
}

#[derive(Deserialize, Debug)]
pub(crate) struct PreAccount {
    pub(crate) balance: U256,
    pub(crate) code: ByteString,
    #[serde(deserialize_with = "u64_from_hex")]
    pub(crate) nonce: u64,
    pub(crate) storage: HashMap<U256, U256>,
}

#[derive(Deserialize, Debug)]
#[serde(rename_all = "camelCase")]
pub(crate) struct AccessList {
    pub(crate) address: Address,
    #[serde(default)]
    pub(crate) storage_keys: Vec<U256>,
}

#[serde_as]
#[derive(Deserialize, Debug)]
/// This is a wrapper around a `Vec<AccessList>` that is used to deserialize a
/// `null` into an empty vec.
pub(crate) struct AccessListsInner(
    #[serde_as(deserialize_as = "DefaultOnNull")] pub(crate) Vec<AccessList>,
);

#[serde_as]
#[derive(Deserialize, Debug)]
#[serde(rename_all = "camelCase")]
pub(crate) struct TransactionGeneralState {
    #[serde(default)]
    pub(crate) access_lists: Vec<AccessListsInner>,
    pub(crate) data: Vec<ByteString>,
    #[serde(deserialize_with = "vec_u64_from_hex")]
    pub(crate) gas_limit: Vec<u64>,
    pub(crate) gas_price: Option<U256>,
    pub(crate) nonce: U256,
    #[serde(default)]
    pub(crate) secret_key: H256,
    pub(crate) sender: H160,
    #[serde_as(as = "NoneAsEmptyString")]
    pub(crate) to: Option<H160>,
    // Protect against overflow.
    #[serde(deserialize_with = "vec_eth_big_int_u512")]
    pub(crate) value: Vec<U512>,
}

#[serde_as]
<<<<<<< HEAD
#[derive(Deserialize, Debug)]
#[serde(rename_all = "camelCase")]
pub(crate) struct TransactionBlockchainTest {
    // pub(crate) data:ByteString,
    // pub(crate) gas_limit: U256,
    // #[serde(default)] // Non legacy txns don't have this field
    // pub(crate) gas_price: U256,
    // pub(crate) nonce: U256,
    // #[serde(default)]
    // pub(crate) secret_key: H256,
    // pub(crate) sender: H160,
    // #[serde_as(as = "NoneAsEmptyString")]
    // pub(crate) to: Option<H160>,
    // // Protect against overflow.
    // pub(crate) value: U512,
    pub(crate) v: U256,
    pub(crate) r: U256,
    pub(crate) s: U256,
}

impl TransactionBlockchainTest {
    // pub fn as_legacy_transaction(&self) -> LegacyTransactionRlp {
    //     LegacyTransactionRlp {
    //         nonce: self.nonce,
    //         gas_price: self.gas_price,
    //         gas: self.gas_limit,
    //         to: self.to,
    //         value: U256::try_from(self.value).expect("Transaction value too large"),
    //         data: self.data.clone(),
    //         v: self.v,
    //         r: self.r,
    //         s: self.s,
    //     }
    // }
}

#[derive(Deserialize, Debug)]
=======
#[derive(Deserialize, Debug)]
#[serde(rename_all = "camelCase")]
pub(crate) struct TransactionBlockchainTest {
    pub(crate) data: ByteString,
    pub(crate) gas_limit: U256,
    pub(crate) gas_price: U256,
    pub(crate) nonce: U256,
    #[serde(default)]
    pub(crate) secret_key: H256,
    pub(crate) sender: H160,
    #[serde_as(as = "NoneAsEmptyString")]
    pub(crate) to: Option<H160>,
    // Protect against overflow.
    pub(crate) value: U512,
    pub(crate) v: U256,
    pub(crate) r: U256,
    pub(crate) s: U256,
}

impl TransactionBlockchainTest {
    // pub fn as_legacy_transaction(&self) -> LegacyTransactionRlp {
    //     LegacyTransactionRlp {
    //         nonce: self.nonce,
    //         gas_price: self.gas_price,
    //         gas: self.gas_limit,
    //         to: self.to,
    //         value: U256::try_from(self.value).expect("Transaction value too
    // large"),         data: self.data.clone(),
    //         v: self.v,
    //         r: self.r,
    //         s: self.s,
    //     }
    // }
}

#[derive(Deserialize, Debug)]
>>>>>>> 80891cdb
pub(crate) struct GeneralStateTestBody {
    pub(crate) env: Env,
    pub(crate) post: Post,
    pub(crate) transaction: TransactionGeneralState,
    pub(crate) pre: HashMap<H160, PreAccount>,
}

/*
<<<<<<< HEAD
    Strucs for deserializing tests in the BlockchainTest folder
 */
=======
   Strucs for deserializing tests in the BlockchainTest folder
*/
>>>>>>> 80891cdb

#[derive(Deserialize, Debug, Default)]
#[serde(rename_all = "camelCase")]
pub(crate) struct BlockHeader {
<<<<<<< HEAD
    // #[serde(default)]
    // pub(crate) base_fee_per_gas: U256,
    #[serde(deserialize_with = "vec_u256_from_hex")]
    pub(crate) bloom: [U256; 8],
    // pub(crate) coinbase: H160,
    // pub(crate) difficulty: U256,
    // pub(crate) extra_data: ByteString,
    // pub(crate) gas_limit: U256,
    pub(crate) gas_used: U256,
    // pub(crate) hash: H256,
    // pub(crate) mix_hash: H256,
    // pub(crate) nonce: U256,
    // pub(crate) number: U256,
    // pub(crate) parent_hash: H256,
    pub(crate) receipt_trie: H256,
    pub(crate) state_root: H256,
    // pub(crate) timestamp: U256,
    pub(crate) transactions_trie: H256,
    // pub(crate) uncle_hash: H256
=======
    #[serde(default)]
    pub(crate) base_fee_per_gas: U256,
    #[serde(deserialize_with = "vec_u256_from_hex")]
    pub(crate) bloom: [U256; 8],
    pub(crate) coinbase: H160,
    pub(crate) difficulty: U256,
    pub(crate) extra_data: ByteString,
    pub(crate) gas_limit: U256,
    pub(crate) gas_used: U256,
    pub(crate) hash: H256,
    pub(crate) mix_hash: H256,
    pub(crate) nonce: U256,
    pub(crate) number: U256,
    pub(crate) parent_hash: H256,
    pub(crate) receipt_trie: H256,
    pub(crate) state_root: H256,
    pub(crate) timestamp: U256,
    pub(crate) transactions_trie: H256,
    pub(crate) uncle_hash: H256,
>>>>>>> 80891cdb
}

#[derive(Deserialize, Debug)]
#[serde(rename_all = "camelCase")]
pub(crate) struct Block {
    #[serde(default)]
    pub(crate) block_header: BlockHeader,
<<<<<<< HEAD
    // pub(crate) rlp: ByteString,
=======
    pub(crate) rlp: ByteString,
>>>>>>> 80891cdb
    #[serde(default)]
    pub(crate) transactions: Vec<TransactionBlockchainTest>,
}

#[derive(Deserialize, Debug)]
#[serde(rename_all = "camelCase")]
pub(crate) struct BlockchainTestBody {
    pub(crate) blocks: Vec<Block>,
    pub(crate) genesis_block_header: BlockHeader,
<<<<<<< HEAD
    // pub(crate) genesis_r_l_p: ByteString, // How to make it genesis_rlp?,
    // pub(crate) lastblockhash: H256,
    // #[serde(default)]
    // pub(crate) post_state: HashMap<H160, PreAccount>, // TODO: Doesn't seem correct
    // pub(crate) pre: HashMap<H160, PreAccount>,
}

// TODO: I wanted to make this a trie, but I run into problems becasue at some point I need to implement impl<T> From<T> for
// Plonky2ParsedTest, where T: TestBody, and the compiler complains that:
// error: type parameter `T` must be used as the type parameter for some local type (e.g. `MyStruct<T>`);
// only traits defined in the current crate can be implemented for a type parameter  
#[derive(Debug)]
pub(crate) enum TestBody {
    BlockchainTestBody(BlockchainTestBody),
    GeneralStateTestBody(GeneralStateTestBody)
}

struct TestBodyVisitor {
    marker: PhantomData<fn() -> TestBody>
=======
    pub(crate) genesis_r_l_p: ByteString, // How to make it genesis_rlp?,
    pub(crate) lastblockhash: H256,
    #[serde(default)]
    pub(crate) post_state: HashMap<H160, PreAccount>, // TODO: Doesn't seem correct
    pub(crate) pre: HashMap<H160, PreAccount>,
}

// TODO: I wanted to make this a trie, but I run into problems becasue at some
// point I need to implement impl<T> From<T> for Plonky2ParsedTest, where T:
// TestBody, and the compiler complains that: error: type parameter `T` must be
// used as the type parameter for some local type (e.g. `MyStruct<T>`);
// only traits defined in the current crate can be implemented for a type
// parameter
#[derive(Debug)]
pub(crate) enum TestBody {
    BlockchainTestBody(BlockchainTestBody),
    GeneralStateTestBody(GeneralStateTestBody),
}

struct TestBodyVisitor {
    marker: PhantomData<fn() -> TestBody>,
>>>>>>> 80891cdb
}

impl TestBodyVisitor {
    fn new() -> Self {
        TestBodyVisitor {
<<<<<<< HEAD
            marker: PhantomData
=======
            marker: PhantomData,
>>>>>>> 80891cdb
        }
    }
}

impl<'de> Visitor<'de> for TestBodyVisitor {
    type Value = TestBody;

    // Format a message stating what data this Visitor expects to receive.
    fn expecting(&self, formatter: &mut fmt::Formatter) -> fmt::Result {
        formatter.write_str("a valid GeneralState or Blockchain test body")
    }

    fn visit_map<M>(self, mut access: M) -> Result<Self::Value, M::Error>
    where
<<<<<<< HEAD
        M: MapAccess<'de>
    {
        while let Some((key, body)) = access.next_entry::<String, _>()? {
            if key.ends_with("_Shanghai") {
                let body: BlockchainTestBody = serde_json::from_value(body).expect("Invalid Blockchain test");
                return Ok(TestBody::BlockchainTestBody(body))
            }
            else if let Ok(body) = serde_json::from_value::<GeneralStateTestBody>(body) {
                return Ok(TestBody::GeneralStateTestBody(body))
=======
        M: MapAccess<'de>,
    {
        while let Some((key, body)) = access.next_entry::<String, _>()? {
            if key.ends_with("_Shanghai") {
                let body: BlockchainTestBody =
                    serde_json::from_value(body).expect("Invalid Blockchain test");
                return Ok(TestBody::BlockchainTestBody(body));
            } else if let Ok(body) = serde_json::from_value::<GeneralStateTestBody>(body) {
                return Ok(TestBody::GeneralStateTestBody(body));
>>>>>>> 80891cdb
            }
        }
        Err(serde::de::Error::custom("Invalid JSON"))
    }
}

impl<'de> Deserialize<'de> for TestBody {
    fn deserialize<D>(deserializer: D) -> Result<Self, D::Error>
    where
        D: Deserializer<'de>,
    {
        deserializer.deserialize_map(TestBodyVisitor::new())
    }
}

#[cfg(test)]
mod tests {
    use std::{fs::File, io::BufReader};

<<<<<<< HEAD
    use ethereum_types::{U256, H256};
    use hex_literal::hex;
    use super::{ByteString, TestBody, Block};
=======
    use ethereum_types::{H256, U256};
    use hex_literal::hex;

    use super::{Block, ByteString, TestBody};
>>>>>>> 80891cdb

    const TEST_HEX_STR: &str = "\"0xf863800a83061a8094095e7baea6a6c7c4c2dfeb977efac326af552d87830186a0801ba0ffb600e63115a7362e7811894a91d8ba4330e526f22121c994c4692035dfdfd5a06198379fcac8de3dbfac48b165df4bf88e2088f294b61efb9a65fe2281c76e16\"";

    const GENERALSTATE_TEST_JSON: &str = "
    {
        \"delegatecallAfterTransition\" : {
            \"_info\" : {
                \"comment\" : \"\",
                \"filling-rpc-server\" : \"evm version 1.11.4-unstable-e14043db-20230308\",
                \"filling-tool-version\" : \"retesteth-0.3.0-shanghai+commit.fd2c0a83.Linux.g++\",
                \"generatedTestHash\" : \"944605854dec4f6ea6b54205ebad969d1abf831d999a2eb15df5e80800992aaa\",
                \"lllcversion\" : \"Version: 0.5.14-develop.2022.7.30+commit.a096d7a9.Linux.g++\",
                \"solidity\" : \"Version: 0.8.17+commit.8df45f5f.Linux.g++\",
                \"source\" : \"src/GeneralStateTestsFiller/stTransitionTest/delegatecallAfterTransitionFiller.json\",
                \"sourceHash\" : \"a996db02ecee83073b7910341d26a0e227296a3d2ba14ba840cbac6078eb500c\"
            },
            \"env\" : {
                \"currentBaseFee\" : \"0x0a\",
                \"currentCoinbase\" : \"0x2adc25665018aa1fe0e6bc666dac8fc2697ff9ba\",
                \"currentDifficulty\" : \"0x020000\",
                \"currentGasLimit\" : \"0x01c9c380\",
                \"currentNumber\" : \"0x118c31\",
                \"currentRandom\" : \"0x0000000000000000000000000000000000000000000000000000000000020000\",
                \"currentTimestamp\" : \"0x03e8\",
                \"previousHash\" : \"0x5e20a0453cecd065ea59c37ac63e079ee08998b6045136a8ce6635c7912ec0b6\"
            },
            \"post\" : {
                \"Berlin\" : [
                    {
                        \"hash\" : \"0x9f429cdd014c90fce9d5e79004f954955855cd3726e806ae954e566a8696a95a\",
                        \"indexes\" : {
                            \"data\" : 0,
                            \"gas\" : 0,
                            \"value\" : 0
                        },
                        \"logs\" : \"0x1dcc4de8dec75d7aab85b567b6ccd41ad312451b948a7413f0a142fd40d49347\",
                        \"txbytes\" : \"0xf860800a832dc6c094095e7baea6a6c7c4c2dfeb977efac326af552d8780801ca096fe0bdc8ea5e06836f0a4bdebad21024a56b36549e00aeae0d3d5e8c6f32302a021b8b5010ea4464453625562c4c0f0ec3039d1ed042db1e5cf02fb9e33d0b8d5\"
                    }
                ],
                \"Istanbul\" : [
                    {
                        \"hash\" : \"0xf60425143da7bd8a0fb92740fab016eb86b4e02051d6852befc5e26fd48ce742\",
                        \"indexes\" : {
                            \"data\" : 0,
                            \"gas\" : 0,
                            \"value\" : 0
                        },
                        \"logs\" : \"0x1dcc4de8dec75d7aab85b567b6ccd41ad312451b948a7413f0a142fd40d49347\",
                        \"txbytes\" : \"0xf860800a832dc6c094095e7baea6a6c7c4c2dfeb977efac326af552d8780801ca096fe0bdc8ea5e06836f0a4bdebad21024a56b36549e00aeae0d3d5e8c6f32302a021b8b5010ea4464453625562c4c0f0ec3039d1ed042db1e5cf02fb9e33d0b8d5\"
                    }
                ],
                \"London\" : [
                    {
                        \"hash\" : \"0x82839135ead533b540a4894ed296a14f5ff764e53a10d6ab15e12941d8adeb91\",
                        \"indexes\" : {
                            \"data\" : 0,
                            \"gas\" : 0,
                            \"value\" : 0
                        },
                        \"logs\" : \"0x1dcc4de8dec75d7aab85b567b6ccd41ad312451b948a7413f0a142fd40d49347\",
                        \"txbytes\" : \"0xf860800a832dc6c094095e7baea6a6c7c4c2dfeb977efac326af552d8780801ca096fe0bdc8ea5e06836f0a4bdebad21024a56b36549e00aeae0d3d5e8c6f32302a021b8b5010ea4464453625562c4c0f0ec3039d1ed042db1e5cf02fb9e33d0b8d5\"
                    }
                ],
                \"Merge\" : [
                    {
                        \"hash\" : \"0x82839135ead533b540a4894ed296a14f5ff764e53a10d6ab15e12941d8adeb91\",
                        \"indexes\" : {
                            \"data\" : 0,
                            \"gas\" : 0,
                            \"value\" : 0
                        },
                        \"logs\" : \"0x1dcc4de8dec75d7aab85b567b6ccd41ad312451b948a7413f0a142fd40d49347\",
                        \"txbytes\" : \"0xf860800a832dc6c094095e7baea6a6c7c4c2dfeb977efac326af552d8780801ca096fe0bdc8ea5e06836f0a4bdebad21024a56b36549e00aeae0d3d5e8c6f32302a021b8b5010ea4464453625562c4c0f0ec3039d1ed042db1e5cf02fb9e33d0b8d5\"
                    }
                ],
                \"Shanghai\" : [
                    {
                        \"hash\" : \"0x82839135ead533b540a4894ed296a14f5ff764e53a10d6ab15e12941d8adeb91\",
                        \"indexes\" : {
                            \"data\" : 0,
                            \"gas\" : 0,
                            \"value\" : 0
                        },
                        \"logs\" : \"0x1dcc4de8dec75d7aab85b567b6ccd41ad312451b948a7413f0a142fd40d49347\",
                        \"txbytes\" : \"0xf860800a832dc6c094095e7baea6a6c7c4c2dfeb977efac326af552d8780801ca096fe0bdc8ea5e06836f0a4bdebad21024a56b36549e00aeae0d3d5e8c6f32302a021b8b5010ea4464453625562c4c0f0ec3039d1ed042db1e5cf02fb9e33d0b8d5\"
                    }
                ]
            },
            \"pre\" : {
                \"0x095e7baea6a6c7c4c2dfeb977efac326af552d87\" : {
                    \"balance\" : \"0x0de0b6b3a7640000\",
                    \"code\" : \"0x600260006040600073945304eb96065b2a98b57a48a06ae28d285a71b56207a120f460005500\",
                    \"nonce\" : \"0x00\",
                    \"storage\" : {
                    }
                },
                \"0x945304eb96065b2a98b57a48a06ae28d285a71b5\" : {
                    \"balance\" : \"0x17\",
                    \"code\" : \"0x336001553460025500\",
                    \"nonce\" : \"0x00\",
                    \"storage\" : {
                    }
                },
                \"0xa94f5374fce5edbc8e2a8697c15331677e6ebf0b\" : {
                    \"balance\" : \"0x0de0b6b3a7640000\",
                    \"code\" : \"0x\",
                    \"nonce\" : \"0x00\",
                    \"storage\" : {
                    }
                }
            },
            \"transaction\" : {
                \"data\" : [
                    \"0x\"
                ],
                \"gasLimit\" : [
                    \"0x2dc6c0\"
                ],
                \"gasPrice\" : \"0x0a\",
                \"nonce\" : \"0x00\",
                \"secretKey\" : \"0x45a915e4d060149eb4365960e6a7a45f334393093061116b197e3240065ff2d8\",
                \"sender\" : \"0xa94f5374fce5edbc8e2a8697c15331677e6ebf0b\",
                \"to\" : \"0x095e7baea6a6c7c4c2dfeb977efac326af552d87\",
                \"value\" : [
                    \"0x00\"
                ]
            }
        }
    }
    ";
    const BLOCKCHAIN_TEST_JSON: &str = "
    {\"addmodNonConst_d0g0v1_Shanghai\" : {
        \"_info\" : {
            \"comment\" : \"\",
            \"filling-rpc-server\" : \"evm version 1.11.4-unstable-e14043db-20230308\",
            \"filling-tool-version\" : \"retesteth-0.3.0-shanghai+commit.fd2c0a83.Linux.g++\",
            \"generatedTestHash\" : \"c48207bf96c93f2f6060506ca930ec33a826347c6a23103a17f75ca0be6bd3b3\",
            \"lllcversion\" : \"Version: 0.5.14-develop.2022.7.30+commit.a096d7a9.Linux.g++\",
            \"solidity\" : \"Version: 0.8.17+commit.8df45f5f.Linux.g++\",
            \"source\" : \"src/GeneralStateTestsFiller/stArgsZeroOneBalance/addmodNonConstFiller.yml\",
            \"sourceHash\" : \"42a505af9a6787365d2a62bc3e3c81c7b8d2bc840edcbc59c939251cc96973e0\"
        },
        \"blocks\" : [
            {
                \"blockHeader\" : {
                    \"baseFeePerGas\" : \"0x0a\",
                    \"bloom\" : \"0x00000000000000000000000000000000000000000000000000000000000000000000000000000000000000000000000000000000000000000000000000000000000000000000000000000000000000000000000000000000000000000000000000000000000000000000000000000000000000000000000000000000000000000000000000000000000000000000000000000000000000000000000000000000000000000000000000000000000000000000000000000000000000000000000000000000000000000000000000000000000000000000000000000000000000000000000000000000000000000000000000000000000000000000000000000000\",
                    \"coinbase\" : \"0x2adc25665018aa1fe0e6bc666dac8fc2697ff9ba\",
                    \"difficulty\" : \"0x00\",
                    \"extraData\" : \"0x00\",
                    \"gasLimit\" : \"0x0f4240\",
                    \"gasUsed\" : \"0x5be0\",
                    \"hash\" : \"0xea6ffca9824f1c6d6d388cd891c9431c98c0884ba4c1568eb878824d285cd925\",
                    \"mixHash\" : \"0x0000000000000000000000000000000000000000000000000000000000020000\",
                    \"nonce\" : \"0x0000000000000000\",
                    \"number\" : \"0x01\",
                    \"parentHash\" : \"0xdfe68772278a06751a59057d9a77665b7fd088bbf40afb9a8ad2669fc8f0a872\",
                    \"receiptTrie\" : \"0x49f388a0891339e0aa9e240338a3394f74fef2088039c1fb2e0e1f731e3eb390\",
                    \"stateRoot\" : \"0x06cae8a39ec7d89dff0f76c53fa1ea0cfb58254a6ab3696baa4dcf5b38822707\",
                    \"timestamp\" : \"0x03e8\",
                    \"transactionsTrie\" : \"0x174ccc4f3050aca8eb96ee492d7f77c48698de3988b3a422e2bc6974348182c0\",
                    \"uncleHash\" : \"0x1dcc4de8dec75d7aab85b567b6ccd41ad312451b948a7413f0a142fd40d49347\",
                    \"withdrawalsRoot\" : \"0x56e81f171bcc55a6ff8345e692c0f86e5b48e01b996cadc001622fb5e363b421\"
                },
                \"rlp\" : \"0xf9027ff90216a0dfe68772278a06751a59057d9a77665b7fd088bbf40afb9a8ad2669fc8f0a872a01dcc4de8dec75d7aab85b567b6ccd41ad312451b948a7413f0a142fd40d49347942adc25665018aa1fe0e6bc666dac8fc2697ff9baa006cae8a39ec7d89dff0f76c53fa1ea0cfb58254a6ab3696baa4dcf5b38822707a0174ccc4f3050aca8eb96ee492d7f77c48698de3988b3a422e2bc6974348182c0a049f388a0891339e0aa9e240338a3394f74fef2088039c1fb2e0e1f731e3eb390b90100000000000000000000000000000000000000000000000000000000000000000000000000000000000000000000000000000000000000000000000000000000000000000000000000000000000000000000000000000000000000000000000000000000000000000000000000000000000000000000000000000000000000000000000000000000000000000000000000000000000000000000000000000000000000000000000000000000000000000000000000000000000000000000000000000000000000000000000000000000000000000000000000000000000000000000000000000000000000000000000000000000000000000000000000000000008001830f4240825be08203e800a000000000000000000000000000000000000000000000000000000000000200008800000000000000000aa056e81f171bcc55a6ff8345e692c0f86e5b48e01b996cadc001622fb5e363b421f862f860800a83061a8094095e7baea6a6c7c4c2dfeb977efac326af552d8701801ca09d46b87169053cc40670aef750b032c895cde3e35c2c7f5a37c059272e0914c7a04d4a94b67b2776cc3e0fca2ed9503c10fd92ec79f1b2dcbb85df9634c7de3119c0c0\",
                \"transactions\" : [
                    {
                        \"data\" : \"0x\",
                        \"gasLimit\" : \"0x061a80\",
                        \"gasPrice\" : \"0x0a\",
                        \"nonce\" : \"0x00\",
                        \"r\" : \"0x9d46b87169053cc40670aef750b032c895cde3e35c2c7f5a37c059272e0914c7\",
                        \"s\" : \"0x4d4a94b67b2776cc3e0fca2ed9503c10fd92ec79f1b2dcbb85df9634c7de3119\",
                        \"sender\" : \"0xa94f5374fce5edbc8e2a8697c15331677e6ebf0b\",
                        \"to\" : \"0x095e7baea6a6c7c4c2dfeb977efac326af552d87\",
                        \"v\" : \"0x1c\",
                        \"value\" : \"0x01\"
                    }
                ],
                \"uncleHeaders\" : [
                ],
                \"withdrawals\" : [
                ]
            }
        ],
        \"genesisBlockHeader\" : {
            \"baseFeePerGas\" : \"0x0b\",
            \"bloom\" : \"0x00000000000000000000000000000000000000000000000000000000000000000000000000000000000000000000000000000000000000000000000000000000000000000000000000000000000000000000000000000000000000000000000000000000000000000000000000000000000000000000000000000000000000000000000000000000000000000000000000000000000000000000000000000000000000000000000000000000000000000000000000000000000000000000000000000000000000000000000000000000000000000000000000000000000000000000000000000000000000000000000000000000000000000000000000000000\",
            \"coinbase\" : \"0x2adc25665018aa1fe0e6bc666dac8fc2697ff9ba\",
            \"difficulty\" : \"0x00\",
            \"extraData\" : \"0x00\",
            \"gasLimit\" : \"0x0f4240\",
            \"gasUsed\" : \"0x00\",
            \"hash\" : \"0xdfe68772278a06751a59057d9a77665b7fd088bbf40afb9a8ad2669fc8f0a872\",
            \"mixHash\" : \"0x0000000000000000000000000000000000000000000000000000000000020000\",
            \"nonce\" : \"0x0000000000000000\",
            \"number\" : \"0x00\",
            \"parentHash\" : \"0x0000000000000000000000000000000000000000000000000000000000000000\",
            \"receiptTrie\" : \"0x56e81f171bcc55a6ff8345e692c0f86e5b48e01b996cadc001622fb5e363b421\",
            \"stateRoot\" : \"0x9f91e48451b763f8f7a3388d1748f55e3251e31fcb3f06af8969c125432e93ab\",
            \"timestamp\" : \"0x00\",
            \"transactionsTrie\" : \"0x56e81f171bcc55a6ff8345e692c0f86e5b48e01b996cadc001622fb5e363b421\",
            \"uncleHash\" : \"0x1dcc4de8dec75d7aab85b567b6ccd41ad312451b948a7413f0a142fd40d49347\",
            \"withdrawalsRoot\" : \"0x56e81f171bcc55a6ff8345e692c0f86e5b48e01b996cadc001622fb5e363b421\"
        },
        \"genesisRLP\" : \"0xf90218f90212a00000000000000000000000000000000000000000000000000000000000000000a01dcc4de8dec75d7aab85b567b6ccd41ad312451b948a7413f0a142fd40d49347942adc25665018aa1fe0e6bc666dac8fc2697ff9baa09f91e48451b763f8f7a3388d1748f55e3251e31fcb3f06af8969c125432e93aba056e81f171bcc55a6ff8345e692c0f86e5b48e01b996cadc001622fb5e363b421a056e81f171bcc55a6ff8345e692c0f86e5b48e01b996cadc001622fb5e363b421b90100000000000000000000000000000000000000000000000000000000000000000000000000000000000000000000000000000000000000000000000000000000000000000000000000000000000000000000000000000000000000000000000000000000000000000000000000000000000000000000000000000000000000000000000000000000000000000000000000000000000000000000000000000000000000000000000000000000000000000000000000000000000000000000000000000000000000000000000000000000000000000000000000000000000000000000000000000000000000000000000000000000000000000000000000000000008080830f4240808000a000000000000000000000000000000000000000000000000000000000000200008800000000000000000ba056e81f171bcc55a6ff8345e692c0f86e5b48e01b996cadc001622fb5e363b421c0c0c0\",
        \"lastblockhash\" : \"0xea6ffca9824f1c6d6d388cd891c9431c98c0884ba4c1568eb878824d285cd925\",
        \"network\" : \"Shanghai\",
        \"postState\" : {
            \"0x095e7baea6a6c7c4c2dfeb977efac326af552d87\" : {
                \"balance\" : \"0x01\",
                \"code\" : \"0x73095e7baea6a6c7c4c2dfeb977efac326af552d873173095e7baea6a6c7c4c2dfeb977efac326af552d873173095e7baea6a6c7c4c2dfeb977efac326af552d87310860005500\",
                \"nonce\" : \"0x00\",
                \"storage\" : {
                }
            },
            \"0xa94f5374fce5edbc8e2a8697c15331677e6ebf0b\" : {
                \"balance\" : \"0x0de0b6b3a760693f\",
                \"code\" : \"0x\",
                \"nonce\" : \"0x01\",
                \"storage\" : {
                }
            }
        },
        \"pre\" : {
            \"0x095e7baea6a6c7c4c2dfeb977efac326af552d87\" : {
                \"balance\" : \"0x00\",
                \"code\" : \"0x73095e7baea6a6c7c4c2dfeb977efac326af552d873173095e7baea6a6c7c4c2dfeb977efac326af552d873173095e7baea6a6c7c4c2dfeb977efac326af552d87310860005500\",
                \"nonce\" : \"0x00\",
                \"storage\" : {
                }
            },
            \"0xa94f5374fce5edbc8e2a8697c15331677e6ebf0b\" : {
                \"balance\" : \"0x0de0b6b3a7640000\",
                \"code\" : \"0x\",
                \"nonce\" : \"0x00\",
                \"storage\" : {
                }
            }
        },
        \"sealEngine\" : \"NoProof\"
    }}
    ";
    const BLOCK_JSON: &str = "
    [{
        \"blockHeader\" : {
            \"bloom\" : \"0x00000000000000000000000000000000000000000000000000000000000000000000000000000000000000000000000000000000000000000000000000000000000000000000000000000000000000000000000000000000000000000000000000000000000000000000000000000000000000000000000000000000000000000000000000000000000000000000000000000000000000000000000000000000000000000000000000000000000000000000000000000000000000000000000000000000000000000000000000000000000000000000000000000000000000000000000000000000000000000000000000000000000000000000000000000000\",
            \"coinbase\" : \"0x2adc25665018aa1fe0e6bc666dac8fc2697ff9ba\",
            \"difficulty\" : \"0x020000\",
            \"extraData\" : \"0x00\",
            \"gasLimit\" : \"0x0f4240\",
            \"gasUsed\" : \"0x5d70\",
            \"hash\" : \"0x668c5d6c12a905b58fc597b3146d29b9d12280c1891449b06e19f9edee0fe86f\",
            \"mixHash\" : \"0x0000000000000000000000000000000000000000000000000000000000000000\",
            \"nonce\" : \"0x0000000000000000\",
            \"number\" : \"0x01\",
            \"parentHash\" : \"0xd86c2d4e6439870452a6c52b71fc6f06d9f98e53c5f9c47acd0ab3c04e73ef7b\",
            \"receiptTrie\" : \"0xb34b65874cf7cb8358930db57604b2f6610f98c25f2b5822cc25adee7f181ff5\",
            \"stateRoot\" : \"0xf17157ed407eb909de943044b712ab5db7f48c3557e3a3d8e17b1d8b426a1916\",
            \"timestamp\" : \"0x03e8\",
            \"transactionsTrie\" : \"0x174ccc4f3050aca8eb96ee492d7f77c48698de3988b3a422e2bc6974348182c0\",
            \"uncleHash\" : \"0x1dcc4de8dec75d7aab85b567b6ccd41ad312451b948a7413f0a142fd40d49347\"
        },
        \"rlp\" : \"0xf9025ff901f7a0d86c2d4e6439870452a6c52b71fc6f06d9f98e53c5f9c47acd0ab3c04e73ef7ba01dcc4de8dec75d7aab85b567b6ccd41ad312451b948a7413f0a142fd40d49347942adc25665018aa1fe0e6bc666dac8fc2697ff9baa0f17157ed407eb909de943044b712ab5db7f48c3557e3a3d8e17b1d8b426a1916a0174ccc4f3050aca8eb96ee492d7f77c48698de3988b3a422e2bc6974348182c0a0b34b65874cf7cb8358930db57604b2f6610f98c25f2b5822cc25adee7f181ff5b90100000000000000000000000000000000000000000000000000000000000000000000000000000000000000000000000000000000000000000000000000000000000000000000000000000000000000000000000000000000000000000000000000000000000000000000000000000000000000000000000000000000000000000000000000000000000000000000000000000000000000000000000000000000000000000000000000000000000000000000000000000000000000000000000000000000000000000000000000000000000000000000000000000000000000000000000000000000000000000000000000000000000000000000000000000000008302000001830f4240825d708203e800a00000000000000000000000000000000000000000000000000000000000000000880000000000000000f862f860800a83061a8094095e7baea6a6c7c4c2dfeb977efac326af552d8701801ca09d46b87169053cc40670aef750b032c895cde3e35c2c7f5a37c059272e0914c7a04d4a94b67b2776cc3e0fca2ed9503c10fd92ec79f1b2dcbb85df9634c7de3119c0\",
        \"transactions\" : [
            {
                \"data\" : \"0x\",
                \"gasLimit\" : \"0x061a80\",
                \"gasPrice\" : \"0x0a\",
                \"nonce\" : \"0x00\",
                \"r\" : \"0x9d46b87169053cc40670aef750b032c895cde3e35c2c7f5a37c059272e0914c7\",
                \"s\" : \"0x4d4a94b67b2776cc3e0fca2ed9503c10fd92ec79f1b2dcbb85df9634c7de3119\",
                \"sender\" : \"0xa94f5374fce5edbc8e2a8697c15331677e6ebf0b\",
                \"to\" : \"0x095e7baea6a6c7c4c2dfeb977efac326af552d87\",
                \"v\" : \"0x1c\",
                \"value\" : \"0x01\"
            }
        ],
        \"uncleHeaders\" : [
        ]
    }]
    ";

<<<<<<< HEAD
    const FILE_PATH: &str = "../eth_tests/BlockchainTests/GeneralStateTests/stArgsZeroOneBalance/addmodNonConst.json";
=======
    const FILE_PATH: &str =
        "../eth_tests/BlockchainTests/GeneralStateTests/stArgsZeroOneBalance/addmodNonConst.json";
>>>>>>> 80891cdb

    #[test]
    fn deserialize_hex_str_works() {
        let byte_str: ByteString = serde_json::from_str(TEST_HEX_STR).unwrap();

        assert_eq!(byte_str.0[0], 0xf8);
        assert_eq!(byte_str.0[1], 0x63);

        assert_eq!(byte_str.0[byte_str.0.len() - 1], 0x16);
        assert_eq!(byte_str.0[byte_str.0.len() - 2], 0x6e);
    }

<<<<<<< HEAD
    // #[test]
    // fn deserialize_blockchain_test() {
    //     let _block: Vec<Block> = serde_json::from_str(BLOCK_JSON).unwrap();
    //     if let TestBody::BlockchainTestBody(body) = serde_json::from_str(BLOCKCHAIN_TEST_JSON).unwrap() {
    //         assert_eq!(body.blocks[0].block_header.gas_limit, U256::from(0x0f4240));
    //         assert_eq!(body.genesis_block_header.gas_limit, U256::from(0x0f4240));
    //         return
    //     }
    //     panic!()        
    // }
=======
    #[test]
    fn deserialize_blockchain_test() {
        let _block: Vec<Block> = serde_json::from_str(BLOCK_JSON).unwrap();
        if let TestBody::BlockchainTestBody(body) =
            serde_json::from_str(BLOCKCHAIN_TEST_JSON).unwrap()
        {
            assert_eq!(body.blocks[0].block_header.gas_limit, U256::from(0x0f4240));
            assert_eq!(body.genesis_block_header.gas_limit, U256::from(0x0f4240));
            return;
        }
        panic!()
    }
>>>>>>> 80891cdb

    #[test]
    fn deserialize_general_state_test() {
        let body: TestBody = serde_json::from_str(GENERALSTATE_TEST_JSON).unwrap();
        if let TestBody::GeneralStateTestBody(body) = body {
<<<<<<< HEAD
            assert_eq!(body.post.shanghai[0].hash, H256::from(hex!("82839135ead533b540a4894ed296a14f5ff764e53a10d6ab15e12941d8adeb91")));
        }
        else {
=======
            assert_eq!(
                body.post.shanghai[0].hash,
                H256::from(hex!(
                    "82839135ead533b540a4894ed296a14f5ff764e53a10d6ab15e12941d8adeb91"
                ))
            );
        } else {
>>>>>>> 80891cdb
            panic!()
        }
    }

    // #[test]
    // fn deserialize_blockchain_test_from_file() {
    //     let buf = BufReader::new(File::open(FILE_PATH));
<<<<<<< HEAD
    //     if let TestBody::BlockchainTestBody(body) = serde_json::from_reader(buf)? {
    //         assert_eq!(body.blocks[0].block_header.gas_limit, U256::from(0x0f4240));
    //         assert_eq!(body.genesis_block_header.gas_limit, U256::from(0x0f4240));
    //         return
    //     }
    //     panic!()  
=======
    //     if let TestBody::BlockchainTestBody(body) =
    // serde_json::from_reader(buf)? {         assert_eq!(body.blocks[0].
    // block_header.gas_limit, U256::from(0x0f4240));         assert_eq!
    // (body.genesis_block_header.gas_limit, U256::from(0x0f4240));
    //         return
    //     }
    //     panic!()
>>>>>>> 80891cdb
    // }
}<|MERGE_RESOLUTION|>--- conflicted
+++ resolved
@@ -2,22 +2,9 @@
 use std::{marker::PhantomData, fmt};
 use std::collections::HashMap;
 use std::str::FromStr;
-<<<<<<< HEAD
-use anyhow::{Result, bail};
-
-use plonky2_evm::generation::mpt::LegacyTransactionRlp;
-
-=======
-use std::{fmt, marker::PhantomData};
->>>>>>> 80891cdb
-
-use anyhow::{bail, Result};
+use anyhow::{Result};
 use ethereum_types::{Address, H160, H256, U256, U512};
 use hex::FromHex;
-<<<<<<< HEAD
-=======
-use plonky2_evm::generation::mpt::LegacyTransactionRlp;
->>>>>>> 80891cdb
 use serde::de::MapAccess;
 use serde::{
     de::{Error, Visitor},
@@ -112,7 +99,6 @@
 // For deserializing bloom filters
 fn vec_u256_from_hex<'de, D>(deserializer: D) -> Result<[U256; 8], D::Error>
 where
-<<<<<<< HEAD
     D: Deserializer<'de>
 {
     let str: String = Deserialize::deserialize(deserializer)?;
@@ -128,42 +114,11 @@
         }
         else{
             return Ok([el_valor[0], el_valor[1], el_valor[2], el_valor[3], el_valor[4], el_valor[5], el_valor[6], el_valor[7]])
-=======
-    D: Deserializer<'de>,
-{
-    let str: String = Deserialize::deserialize(deserializer)?;
-    let el_valor: Result<Vec<_>, D::Error> = str[2..]
-        .chars()
-        .collect::<Vec<char>>()
-        .chunks(64)
-        .map(|str| {
-            U256::from_str_radix(&str.iter().collect::<String>()[..], 16).map_err(D::Error::custom)
-        })
-        .collect();
-    if let Ok(el_valor) = el_valor {
-        if el_valor.len() < 8 {
-            return Err(D::Error::custom("Field bloom too short"));
-        } else {
-            return Ok([
-                el_valor[0],
-                el_valor[1],
-                el_valor[2],
-                el_valor[3],
-                el_valor[4],
-                el_valor[5],
-                el_valor[6],
-                el_valor[7],
-            ]);
->>>>>>> 80891cdb
         }
     }
     Err(D::Error::custom("Invalid bloom field"))
 }
 
-<<<<<<< HEAD
-
-=======
->>>>>>> 80891cdb
 #[derive(Deserialize, Debug)]
 #[serde(rename_all = "camelCase")]
 pub(crate) struct Env {
@@ -198,11 +153,7 @@
     D: Deserializer<'de>,
 {
     let txbytes: ByteString = Deserialize::deserialize(deserializer)?;
-<<<<<<< HEAD
     //let _decoded_txn = rlp::decode::<LegacyTransactionRlp>(&txbytes.0).map_err(D::Error::custom)?;
-=======
-    let _decoded_txn = rlp::decode::<LegacyTransactionRlp>(&txbytes.0).map_err(D::Error::custom)?;
->>>>>>> 80891cdb
     Ok(txbytes)
 }
 
@@ -259,7 +210,6 @@
 }
 
 #[serde_as]
-<<<<<<< HEAD
 #[derive(Deserialize, Debug)]
 #[serde(rename_all = "camelCase")]
 pub(crate) struct TransactionBlockchainTest {
@@ -297,44 +247,6 @@
 }
 
 #[derive(Deserialize, Debug)]
-=======
-#[derive(Deserialize, Debug)]
-#[serde(rename_all = "camelCase")]
-pub(crate) struct TransactionBlockchainTest {
-    pub(crate) data: ByteString,
-    pub(crate) gas_limit: U256,
-    pub(crate) gas_price: U256,
-    pub(crate) nonce: U256,
-    #[serde(default)]
-    pub(crate) secret_key: H256,
-    pub(crate) sender: H160,
-    #[serde_as(as = "NoneAsEmptyString")]
-    pub(crate) to: Option<H160>,
-    // Protect against overflow.
-    pub(crate) value: U512,
-    pub(crate) v: U256,
-    pub(crate) r: U256,
-    pub(crate) s: U256,
-}
-
-impl TransactionBlockchainTest {
-    // pub fn as_legacy_transaction(&self) -> LegacyTransactionRlp {
-    //     LegacyTransactionRlp {
-    //         nonce: self.nonce,
-    //         gas_price: self.gas_price,
-    //         gas: self.gas_limit,
-    //         to: self.to,
-    //         value: U256::try_from(self.value).expect("Transaction value too
-    // large"),         data: self.data.clone(),
-    //         v: self.v,
-    //         r: self.r,
-    //         s: self.s,
-    //     }
-    // }
-}
-
-#[derive(Deserialize, Debug)]
->>>>>>> 80891cdb
 pub(crate) struct GeneralStateTestBody {
     pub(crate) env: Env,
     pub(crate) post: Post,
@@ -343,18 +255,12 @@
 }
 
 /*
-<<<<<<< HEAD
     Strucs for deserializing tests in the BlockchainTest folder
  */
-=======
-   Strucs for deserializing tests in the BlockchainTest folder
-*/
->>>>>>> 80891cdb
 
 #[derive(Deserialize, Debug, Default)]
 #[serde(rename_all = "camelCase")]
 pub(crate) struct BlockHeader {
-<<<<<<< HEAD
     // #[serde(default)]
     // pub(crate) base_fee_per_gas: U256,
     #[serde(deserialize_with = "vec_u256_from_hex")]
@@ -362,7 +268,7 @@
     // pub(crate) coinbase: H160,
     // pub(crate) difficulty: U256,
     // pub(crate) extra_data: ByteString,
-    // pub(crate) gas_limit: U256,
+    pub(crate) gas_limit: U256,
     pub(crate) gas_used: U256,
     // pub(crate) hash: H256,
     // pub(crate) mix_hash: H256,
@@ -374,27 +280,6 @@
     // pub(crate) timestamp: U256,
     pub(crate) transactions_trie: H256,
     // pub(crate) uncle_hash: H256
-=======
-    #[serde(default)]
-    pub(crate) base_fee_per_gas: U256,
-    #[serde(deserialize_with = "vec_u256_from_hex")]
-    pub(crate) bloom: [U256; 8],
-    pub(crate) coinbase: H160,
-    pub(crate) difficulty: U256,
-    pub(crate) extra_data: ByteString,
-    pub(crate) gas_limit: U256,
-    pub(crate) gas_used: U256,
-    pub(crate) hash: H256,
-    pub(crate) mix_hash: H256,
-    pub(crate) nonce: U256,
-    pub(crate) number: U256,
-    pub(crate) parent_hash: H256,
-    pub(crate) receipt_trie: H256,
-    pub(crate) state_root: H256,
-    pub(crate) timestamp: U256,
-    pub(crate) transactions_trie: H256,
-    pub(crate) uncle_hash: H256,
->>>>>>> 80891cdb
 }
 
 #[derive(Deserialize, Debug)]
@@ -402,11 +287,7 @@
 pub(crate) struct Block {
     #[serde(default)]
     pub(crate) block_header: BlockHeader,
-<<<<<<< HEAD
     // pub(crate) rlp: ByteString,
-=======
-    pub(crate) rlp: ByteString,
->>>>>>> 80891cdb
     #[serde(default)]
     pub(crate) transactions: Vec<TransactionBlockchainTest>,
 }
@@ -416,7 +297,6 @@
 pub(crate) struct BlockchainTestBody {
     pub(crate) blocks: Vec<Block>,
     pub(crate) genesis_block_header: BlockHeader,
-<<<<<<< HEAD
     // pub(crate) genesis_r_l_p: ByteString, // How to make it genesis_rlp?,
     // pub(crate) lastblockhash: H256,
     // #[serde(default)]
@@ -436,39 +316,12 @@
 
 struct TestBodyVisitor {
     marker: PhantomData<fn() -> TestBody>
-=======
-    pub(crate) genesis_r_l_p: ByteString, // How to make it genesis_rlp?,
-    pub(crate) lastblockhash: H256,
-    #[serde(default)]
-    pub(crate) post_state: HashMap<H160, PreAccount>, // TODO: Doesn't seem correct
-    pub(crate) pre: HashMap<H160, PreAccount>,
-}
-
-// TODO: I wanted to make this a trie, but I run into problems becasue at some
-// point I need to implement impl<T> From<T> for Plonky2ParsedTest, where T:
-// TestBody, and the compiler complains that: error: type parameter `T` must be
-// used as the type parameter for some local type (e.g. `MyStruct<T>`);
-// only traits defined in the current crate can be implemented for a type
-// parameter
-#[derive(Debug)]
-pub(crate) enum TestBody {
-    BlockchainTestBody(BlockchainTestBody),
-    GeneralStateTestBody(GeneralStateTestBody),
-}
-
-struct TestBodyVisitor {
-    marker: PhantomData<fn() -> TestBody>,
->>>>>>> 80891cdb
 }
 
 impl TestBodyVisitor {
     fn new() -> Self {
         TestBodyVisitor {
-<<<<<<< HEAD
             marker: PhantomData
-=======
-            marker: PhantomData,
->>>>>>> 80891cdb
         }
     }
 }
@@ -483,7 +336,6 @@
 
     fn visit_map<M>(self, mut access: M) -> Result<Self::Value, M::Error>
     where
-<<<<<<< HEAD
         M: MapAccess<'de>
     {
         while let Some((key, body)) = access.next_entry::<String, _>()? {
@@ -493,17 +345,6 @@
             }
             else if let Ok(body) = serde_json::from_value::<GeneralStateTestBody>(body) {
                 return Ok(TestBody::GeneralStateTestBody(body))
-=======
-        M: MapAccess<'de>,
-    {
-        while let Some((key, body)) = access.next_entry::<String, _>()? {
-            if key.ends_with("_Shanghai") {
-                let body: BlockchainTestBody =
-                    serde_json::from_value(body).expect("Invalid Blockchain test");
-                return Ok(TestBody::BlockchainTestBody(body));
-            } else if let Ok(body) = serde_json::from_value::<GeneralStateTestBody>(body) {
-                return Ok(TestBody::GeneralStateTestBody(body));
->>>>>>> 80891cdb
             }
         }
         Err(serde::de::Error::custom("Invalid JSON"))
@@ -523,16 +364,9 @@
 mod tests {
     use std::{fs::File, io::BufReader};
 
-<<<<<<< HEAD
     use ethereum_types::{U256, H256};
     use hex_literal::hex;
     use super::{ByteString, TestBody, Block};
-=======
-    use ethereum_types::{H256, U256};
-    use hex_literal::hex;
-
-    use super::{Block, ByteString, TestBody};
->>>>>>> 80891cdb
 
     const TEST_HEX_STR: &str = "\"0xf863800a83061a8094095e7baea6a6c7c4c2dfeb977efac326af552d87830186a0801ba0ffb600e63115a7362e7811894a91d8ba4330e526f22121c994c4692035dfdfd5a06198379fcac8de3dbfac48b165df4bf88e2088f294b61efb9a65fe2281c76e16\"";
 
@@ -816,12 +650,7 @@
     }]
     ";
 
-<<<<<<< HEAD
     const FILE_PATH: &str = "../eth_tests/BlockchainTests/GeneralStateTests/stArgsZeroOneBalance/addmodNonConst.json";
-=======
-    const FILE_PATH: &str =
-        "../eth_tests/BlockchainTests/GeneralStateTests/stArgsZeroOneBalance/addmodNonConst.json";
->>>>>>> 80891cdb
 
     #[test]
     fn deserialize_hex_str_works() {
@@ -834,49 +663,24 @@
         assert_eq!(byte_str.0[byte_str.0.len() - 2], 0x6e);
     }
 
-<<<<<<< HEAD
-    // #[test]
-    // fn deserialize_blockchain_test() {
-    //     let _block: Vec<Block> = serde_json::from_str(BLOCK_JSON).unwrap();
-    //     if let TestBody::BlockchainTestBody(body) = serde_json::from_str(BLOCKCHAIN_TEST_JSON).unwrap() {
-    //         assert_eq!(body.blocks[0].block_header.gas_limit, U256::from(0x0f4240));
-    //         assert_eq!(body.genesis_block_header.gas_limit, U256::from(0x0f4240));
-    //         return
-    //     }
-    //     panic!()        
-    // }
-=======
     #[test]
     fn deserialize_blockchain_test() {
         let _block: Vec<Block> = serde_json::from_str(BLOCK_JSON).unwrap();
-        if let TestBody::BlockchainTestBody(body) =
-            serde_json::from_str(BLOCKCHAIN_TEST_JSON).unwrap()
-        {
+        if let TestBody::BlockchainTestBody(body) = serde_json::from_str(BLOCKCHAIN_TEST_JSON).unwrap() {
             assert_eq!(body.blocks[0].block_header.gas_limit, U256::from(0x0f4240));
             assert_eq!(body.genesis_block_header.gas_limit, U256::from(0x0f4240));
-            return;
-        }
-        panic!()
-    }
->>>>>>> 80891cdb
+            return
+        }
+        panic!()        
+    }
 
     #[test]
     fn deserialize_general_state_test() {
         let body: TestBody = serde_json::from_str(GENERALSTATE_TEST_JSON).unwrap();
         if let TestBody::GeneralStateTestBody(body) = body {
-<<<<<<< HEAD
             assert_eq!(body.post.shanghai[0].hash, H256::from(hex!("82839135ead533b540a4894ed296a14f5ff764e53a10d6ab15e12941d8adeb91")));
         }
         else {
-=======
-            assert_eq!(
-                body.post.shanghai[0].hash,
-                H256::from(hex!(
-                    "82839135ead533b540a4894ed296a14f5ff764e53a10d6ab15e12941d8adeb91"
-                ))
-            );
-        } else {
->>>>>>> 80891cdb
             panic!()
         }
     }
@@ -884,21 +688,11 @@
     // #[test]
     // fn deserialize_blockchain_test_from_file() {
     //     let buf = BufReader::new(File::open(FILE_PATH));
-<<<<<<< HEAD
     //     if let TestBody::BlockchainTestBody(body) = serde_json::from_reader(buf)? {
     //         assert_eq!(body.blocks[0].block_header.gas_limit, U256::from(0x0f4240));
     //         assert_eq!(body.genesis_block_header.gas_limit, U256::from(0x0f4240));
     //         return
     //     }
     //     panic!()  
-=======
-    //     if let TestBody::BlockchainTestBody(body) =
-    // serde_json::from_reader(buf)? {         assert_eq!(body.blocks[0].
-    // block_header.gas_limit, U256::from(0x0f4240));         assert_eq!
-    // (body.genesis_block_header.gas_limit, U256::from(0x0f4240));
-    //         return
-    //     }
-    //     panic!()
->>>>>>> 80891cdb
     // }
 }