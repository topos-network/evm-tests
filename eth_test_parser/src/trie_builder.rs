//! Module responsible for converting deserialized json tests into
//! plonky2 generation inputs.
//!
//! In other words
//! ```ignore
//! crate::deserialize::TestBody -> plonky2_evm::generation::GenerationInputs
//! ```
use std::collections::HashMap;

use anyhow::Result;
use common::{
    config,
<<<<<<< HEAD
    types::{ConstGenerationInputs, Plonky2ParsedTest, TestVariant, TestVariantCommon}, revm::SerializableEVMInstance,
=======
    revm::SerializableEVMInstance,
    types::{ConstGenerationInputs, Plonky2ParsedTest, TestVariant, TestVariantCommon},
>>>>>>> 80891cdb
};
use eth_trie_utils::{
    nibbles::Nibbles,
    partial_trie::{HashedPartialTrie, PartialTrie},
};
use ethereum_types::{Address, H256, U256};
use hex_literal::hex;
use keccak_hash::keccak;
<<<<<<< HEAD
use plonky2_evm::{generation::{TrieInputs, mpt::{LegacyTransactionRlp, Type1TransactionRlp, Type2TransactionRlp}}, proof::BlockMetadata};
=======
use plonky2_evm::{
    generation::{mpt::LegacyTransactionRlp, TrieInputs},
    proof::BlockMetadata,
};
>>>>>>> 80891cdb
use rlp::Encodable;
use rlp_derive::{RlpDecodable, RlpEncodable};
use hex_literal::hex;

<<<<<<< HEAD
use crate::deserialize::{Env, GeneralStateTestBody, BlockchainTestBody, BlockHeader};
=======
use crate::deserialize::{BlockHeader, BlockchainTestBody, Env, GeneralStateTestBody};
>>>>>>> 80891cdb

#[derive(RlpDecodable, RlpEncodable)]
pub(crate) struct AccountRlp {
    nonce: u64,
    balance: U256,
    storage_hash: H256,
    code_hash: H256,
}

impl Env {
    fn block_metadata(&self, block_bloom: [U256; 8], block_gas_used: U256) -> BlockMetadata {
        BlockMetadata {
            block_beneficiary: self.current_coinbase,
            block_timestamp: self.current_timestamp,
            block_number: self.current_number,
            block_difficulty: self.current_difficulty,
            block_gaslimit: self.current_gas_limit,
            block_chain_id: config::ETHEREUM_CHAIN_ID.into(),
            block_base_fee: self.current_base_fee,
            block_bloom,
<<<<<<< HEAD
            block_gas_used
=======
            block_gas_used,
>>>>>>> 80891cdb
        }
    }
}

impl GeneralStateTestBody {
<<<<<<< HEAD

=======
>>>>>>> 80891cdb
    fn get_storage_tries(&self) -> Vec<(H256, HashedPartialTrie)> {
        self.pre
            .iter()
            .map(|(acc_key, pre_acc)| {
                let storage_trie = pre_acc
                    .storage
                    .iter()
                    .filter(|(_, v)| !v.is_zero())
                    .map(|(k, v)| {
                        (
                            Nibbles::from_h256_be(hash(&u256_to_be_bytes(*k))),
                            v.rlp_bytes().to_vec(),
                        )
                    })
                    .collect();

                (hash(acc_key.as_bytes()), storage_trie)
            })
            .collect()
    }

    fn get_state_trie(&self, storage_tries: &[(H256, HashedPartialTrie)]) -> HashedPartialTrie {
        self.pre
            .iter()
            .map(|(acc_key, pre_acc)| {
                let addr_hash = hash(acc_key.as_bytes());
                let code_hash = hash(&pre_acc.code.0);
                let storage_hash = get_storage_hash(&addr_hash, storage_tries);

                let rlp = AccountRlp {
                    nonce: pre_acc.nonce,
                    balance: pre_acc.balance,
                    storage_hash,
                    code_hash,
                }
                .rlp_bytes();

                (Nibbles::from_h256_be(addr_hash), rlp.to_vec())
            })
            .collect()
    }

    #[allow(unused)] // TODO: Will be used later.
    fn get_txn_trie(&self) -> HashedPartialTrie {
        self.post
            .shanghai
            .iter()
            .enumerate()
            .map(|(txn_idx, post)| {
                (
<<<<<<< HEAD
                    Nibbles::from_bytes_be(&txn_idx.to_be_bytes()).unwrap(), //TODO: It seems this should be rlp(txn_idx)
=======
                    Nibbles::from_bytes_be(&txn_idx.to_be_bytes()).unwrap(), /* TODO: It seems
                                                                              * this should be
                                                                              * rlp(txn_idx) */
>>>>>>> 80891cdb
                    post.txbytes.0.clone(),
                )
            })
            .collect()
    }
}

fn get_storage_hash(
    hashed_account_address: &H256,
    storage_tries: &[(H256, HashedPartialTrie)],
) -> H256 {
    storage_tries
        .iter()
        .find(|(addr, _)| hashed_account_address == addr)
        .unwrap()
        .1
        .hash()
}

fn u256_to_be_bytes(x: U256) -> [u8; 32] {
    let mut bytes = [0; 32];
    x.to_big_endian(&mut bytes);
    bytes
}

fn hash(bytes: &[u8]) -> H256 {
    H256::from(keccak(bytes).0)
}

<<<<<<< HEAD
pub(crate) fn as_plonky2_test_input(general_state_test_body: &GeneralStateTestBody, blockchain_test_body: &BlockchainTestBody) -> Plonky2ParsedTest {
=======
pub(crate) fn as_plonky2_test_input(
    general_state_test_body: &GeneralStateTestBody,
    blockchain_test_body: &BlockchainTestBody,
) -> Plonky2ParsedTest {
>>>>>>> 80891cdb
    let storage_tries = general_state_test_body.get_storage_tries();
    let state_trie = general_state_test_body.get_state_trie(&storage_tries);

    let tries = TrieInputs {
        state_trie,
<<<<<<< HEAD
        transactions_trie: HashedPartialTrie::default(), // TODO: Is it ok to start with the empty trie?
        receipts_trie: HashedPartialTrie::default(), /* TODO: Fill in once we know what we
                                                        * are
                                                        * doing... */
=======
        transactions_trie: HashedPartialTrie::default(), /* TODO: Is it ok to start with the
                                                          * empty trie? */
        receipts_trie: HashedPartialTrie::default(), /* TODO: Fill in once we know what we
                                                      * are
                                                      * doing... */
>>>>>>> 80891cdb
        storage_tries,
    };

    let contract_code: HashMap<_, _> = general_state_test_body
        .pre
        .values()
        .map(|pre| (hash(&pre.code.0), pre.code.0.clone()))
        .collect();

    let test_variants = general_state_test_body
        .post
        .shanghai
        .iter()
        .map(|x| {
<<<<<<< HEAD
            // Check if the signature of the current transaction coincides with the one in the blockchain test

            let is_blockchain = 
                blockchain_test_body.blocks[0].transactions.len() > 0 && // There are some tests with empty transactions field (e.g. eth_tests/GeneralStateTests/stEIP3607/transactionCollidingWithNonEmptyAccount_send.jso)
                get_transaction_signature(&x.txbytes.0[..]) == (
                    blockchain_test_body.blocks[0].transactions[0].r,
                    blockchain_test_body.blocks[0].transactions[0].s,
                    blockchain_test_body.blocks[0].transactions[0].v
                );
=======
            let txn: LegacyTransactionRlp = rlp::decode(&x.txbytes.0)
                .expect(&format!("Couldn't decode transaction {:?}", x.txbytes.0));
            let string = hex::encode(&x.txbytes.0);
            // Check if the signature of the current transaction coincides with the in the
            // blockchain test
            let is_blockchain = blockchain_test_body.blocks[0].transactions.len() > 0 && // There are some tests with empty transactions field (e.g. eth_tests/GeneralStateTests/stEIP3607/transactionCollidingWithNonEmptyAccount_send.jso)
                txn.r == blockchain_test_body.blocks[0].transactions[0].r &&
                txn.s == blockchain_test_body.blocks[0].transactions[0].s &&
                txn.v == blockchain_test_body.blocks[0].transactions[0].v;
>>>>>>> 80891cdb
            TestVariant {
                txn_bytes: x.txbytes.0.clone(),
                is_blockchain,
                common: TestVariantCommon {
                    expected_final_account_state_root_hash: x.hash,
                    // TODO: transaction trie shouldn't change with variants?
<<<<<<< HEAD
                    expected_final_transactions_root_hash: blockchain_test_body.blocks[0].block_header.transactions_trie,
                    expected_final_receipt_root_hash: blockchain_test_body.blocks[0].block_header.receipt_trie
=======
                    expected_final_transactions_root_hash: blockchain_test_body.blocks[0]
                        .block_header
                        .transactions_trie,
                    expected_final_receipt_root_hash: blockchain_test_body.blocks[0]
                        .block_header
                        .receipt_trie,
>>>>>>> 80891cdb
                },
            }
        })
        .collect();

<<<<<<< HEAD
    let addresses = general_state_test_body.pre.keys().copied().collect::<Vec<Address>>();
=======
    let addresses = general_state_test_body
        .pre
        .keys()
        .copied()
        .collect::<Vec<Address>>();
>>>>>>> 80891cdb

    let const_plonky2_inputs = ConstGenerationInputs {
        tries,
        contract_code,
        block_metadata: general_state_test_body.env.block_metadata(
            blockchain_test_body.blocks[0].block_header.bloom,
<<<<<<< HEAD
            blockchain_test_body.blocks[0].block_header.gas_used
        ),
        addresses,
        gas_used_before: blockchain_test_body.genesis_block_header.gas_used,
        block_bloom_before: blockchain_test_body.genesis_block_header.bloom
=======
            blockchain_test_body.blocks[0].block_header.gas_used,
        ),
        addresses,
        gas_used_before: blockchain_test_body.genesis_block_header.gas_used,
        block_bloom_before: blockchain_test_body.genesis_block_header.bloom,
>>>>>>> 80891cdb
    };

    Plonky2ParsedTest {
        test_variants,
        const_plonky2_inputs,
    }
<<<<<<< HEAD
}

/// Decodes the bytes of the transaction an returns the transaction signature
fn get_transaction_signature(txbytes: &[u8]) -> (U256, U256, U256) {
    // A type 1 txn starts with 0x01
    if txbytes[0] == 1u8 {
        let txn: Type1TransactionRlp = rlp::decode(&txbytes[1..]).expect("Invalid type 1 or 2 txn");
        return (txn.y_parity, txn.r, txn.s);
    }
    // A type 2 txn starts with 0x02
    else if  txbytes[0] == 2u8 {
        let txn: Type2TransactionRlp = rlp::decode(&txbytes[1..]).expect("Invalid type 1 or 2 txn");
        return (txn.y_parity, txn.r, txn.s)
    }
    else {
        let txn: LegacyTransactionRlp = rlp::decode(&txbytes)
            .expect(&format!("Couldn't decode transaction {:?}", txbytes));
        return (txn.v, txn.r, txn.s)
    }
}

#[test]
fn test_signature() {
    let txbytes = hex!("f880806482520894d0d0d0d0d0d0d0d0d0d0d0d0d0d0d0d0d0d0d0d0a1010000000000000000000000000000000000000000000000000000000000000001801ba0c16787a8e25e941d67691954642876c08f00996163ae7dfadbbfd6cd436f549da06180e5626cae31590f40641fe8f63734316c4bfeb4cdfab6714198c1044d2e28");
    print!("signature = {:?}", get_transaction_signature(&txbytes))
} 
=======
}
>>>>>>> 80891cdb
<|MERGE_RESOLUTION|>--- conflicted
+++ resolved
@@ -10,12 +10,7 @@
 use anyhow::Result;
 use common::{
     config,
-<<<<<<< HEAD
     types::{ConstGenerationInputs, Plonky2ParsedTest, TestVariant, TestVariantCommon}, revm::SerializableEVMInstance,
-=======
-    revm::SerializableEVMInstance,
-    types::{ConstGenerationInputs, Plonky2ParsedTest, TestVariant, TestVariantCommon},
->>>>>>> 80891cdb
 };
 use eth_trie_utils::{
     nibbles::Nibbles,
@@ -24,23 +19,11 @@
 use ethereum_types::{Address, H256, U256};
 use hex_literal::hex;
 use keccak_hash::keccak;
-<<<<<<< HEAD
 use plonky2_evm::{generation::{TrieInputs, mpt::{LegacyTransactionRlp, Type1TransactionRlp, Type2TransactionRlp}}, proof::BlockMetadata};
-=======
-use plonky2_evm::{
-    generation::{mpt::LegacyTransactionRlp, TrieInputs},
-    proof::BlockMetadata,
-};
->>>>>>> 80891cdb
 use rlp::Encodable;
 use rlp_derive::{RlpDecodable, RlpEncodable};
-use hex_literal::hex;
-
-<<<<<<< HEAD
+
 use crate::deserialize::{Env, GeneralStateTestBody, BlockchainTestBody, BlockHeader};
-=======
-use crate::deserialize::{BlockHeader, BlockchainTestBody, Env, GeneralStateTestBody};
->>>>>>> 80891cdb
 
 #[derive(RlpDecodable, RlpEncodable)]
 pub(crate) struct AccountRlp {
@@ -61,20 +44,12 @@
             block_chain_id: config::ETHEREUM_CHAIN_ID.into(),
             block_base_fee: self.current_base_fee,
             block_bloom,
-<<<<<<< HEAD
             block_gas_used
-=======
-            block_gas_used,
->>>>>>> 80891cdb
         }
     }
 }
 
 impl GeneralStateTestBody {
-<<<<<<< HEAD
-
-=======
->>>>>>> 80891cdb
     fn get_storage_tries(&self) -> Vec<(H256, HashedPartialTrie)> {
         self.pre
             .iter()
@@ -125,13 +100,7 @@
             .enumerate()
             .map(|(txn_idx, post)| {
                 (
-<<<<<<< HEAD
                     Nibbles::from_bytes_be(&txn_idx.to_be_bytes()).unwrap(), //TODO: It seems this should be rlp(txn_idx)
-=======
-                    Nibbles::from_bytes_be(&txn_idx.to_be_bytes()).unwrap(), /* TODO: It seems
-                                                                              * this should be
-                                                                              * rlp(txn_idx) */
->>>>>>> 80891cdb
                     post.txbytes.0.clone(),
                 )
             })
@@ -161,31 +130,16 @@
     H256::from(keccak(bytes).0)
 }
 
-<<<<<<< HEAD
 pub(crate) fn as_plonky2_test_input(general_state_test_body: &GeneralStateTestBody, blockchain_test_body: &BlockchainTestBody) -> Plonky2ParsedTest {
-=======
-pub(crate) fn as_plonky2_test_input(
-    general_state_test_body: &GeneralStateTestBody,
-    blockchain_test_body: &BlockchainTestBody,
-) -> Plonky2ParsedTest {
->>>>>>> 80891cdb
     let storage_tries = general_state_test_body.get_storage_tries();
     let state_trie = general_state_test_body.get_state_trie(&storage_tries);
 
     let tries = TrieInputs {
         state_trie,
-<<<<<<< HEAD
         transactions_trie: HashedPartialTrie::default(), // TODO: Is it ok to start with the empty trie?
         receipts_trie: HashedPartialTrie::default(), /* TODO: Fill in once we know what we
                                                         * are
                                                         * doing... */
-=======
-        transactions_trie: HashedPartialTrie::default(), /* TODO: Is it ok to start with the
-                                                          * empty trie? */
-        receipts_trie: HashedPartialTrie::default(), /* TODO: Fill in once we know what we
-                                                      * are
-                                                      * doing... */
->>>>>>> 80891cdb
         storage_tries,
     };
 
@@ -200,7 +154,6 @@
         .shanghai
         .iter()
         .map(|x| {
-<<<<<<< HEAD
             // Check if the signature of the current transaction coincides with the one in the blockchain test
 
             let is_blockchain = 
@@ -210,74 +163,37 @@
                     blockchain_test_body.blocks[0].transactions[0].s,
                     blockchain_test_body.blocks[0].transactions[0].v
                 );
-=======
-            let txn: LegacyTransactionRlp = rlp::decode(&x.txbytes.0)
-                .expect(&format!("Couldn't decode transaction {:?}", x.txbytes.0));
-            let string = hex::encode(&x.txbytes.0);
-            // Check if the signature of the current transaction coincides with the in the
-            // blockchain test
-            let is_blockchain = blockchain_test_body.blocks[0].transactions.len() > 0 && // There are some tests with empty transactions field (e.g. eth_tests/GeneralStateTests/stEIP3607/transactionCollidingWithNonEmptyAccount_send.jso)
-                txn.r == blockchain_test_body.blocks[0].transactions[0].r &&
-                txn.s == blockchain_test_body.blocks[0].transactions[0].s &&
-                txn.v == blockchain_test_body.blocks[0].transactions[0].v;
->>>>>>> 80891cdb
             TestVariant {
                 txn_bytes: x.txbytes.0.clone(),
                 is_blockchain,
                 common: TestVariantCommon {
                     expected_final_account_state_root_hash: x.hash,
                     // TODO: transaction trie shouldn't change with variants?
-<<<<<<< HEAD
                     expected_final_transactions_root_hash: blockchain_test_body.blocks[0].block_header.transactions_trie,
                     expected_final_receipt_root_hash: blockchain_test_body.blocks[0].block_header.receipt_trie
-=======
-                    expected_final_transactions_root_hash: blockchain_test_body.blocks[0]
-                        .block_header
-                        .transactions_trie,
-                    expected_final_receipt_root_hash: blockchain_test_body.blocks[0]
-                        .block_header
-                        .receipt_trie,
->>>>>>> 80891cdb
                 },
             }
         })
         .collect();
 
-<<<<<<< HEAD
     let addresses = general_state_test_body.pre.keys().copied().collect::<Vec<Address>>();
-=======
-    let addresses = general_state_test_body
-        .pre
-        .keys()
-        .copied()
-        .collect::<Vec<Address>>();
->>>>>>> 80891cdb
 
     let const_plonky2_inputs = ConstGenerationInputs {
         tries,
         contract_code,
         block_metadata: general_state_test_body.env.block_metadata(
             blockchain_test_body.blocks[0].block_header.bloom,
-<<<<<<< HEAD
             blockchain_test_body.blocks[0].block_header.gas_used
         ),
         addresses,
         gas_used_before: blockchain_test_body.genesis_block_header.gas_used,
         block_bloom_before: blockchain_test_body.genesis_block_header.bloom
-=======
-            blockchain_test_body.blocks[0].block_header.gas_used,
-        ),
-        addresses,
-        gas_used_before: blockchain_test_body.genesis_block_header.gas_used,
-        block_bloom_before: blockchain_test_body.genesis_block_header.bloom,
->>>>>>> 80891cdb
     };
 
     Plonky2ParsedTest {
         test_variants,
         const_plonky2_inputs,
     }
-<<<<<<< HEAD
 }
 
 /// Decodes the bytes of the transaction an returns the transaction signature
@@ -303,7 +219,4 @@
 fn test_signature() {
     let txbytes = hex!("f880806482520894d0d0d0d0d0d0d0d0d0d0d0d0d0d0d0d0d0d0d0d0a1010000000000000000000000000000000000000000000000000000000000000001801ba0c16787a8e25e941d67691954642876c08f00996163ae7dfadbbfd6cd436f549da06180e5626cae31590f40641fe8f63734316c4bfeb4cdfab6714198c1044d2e28");
     print!("signature = {:?}", get_transaction_signature(&txbytes))
-} 
-=======
-}
->>>>>>> 80891cdb
+} 