//! Filesystem helpers. A set of convenience functions for interacting with test
//! input and output directories.
use std::{
    collections::HashMap,
    fs::{self, DirEntry, File},
    io::BufReader,
    path::{Path, PathBuf},
};

<<<<<<< HEAD
use anyhow::{anyhow, Result, bail};
use common::config::GENERATION_INPUTS_DEFAULT_OUTPUT_DIR;
use plonky2_evm::proof::BlockMetadataTarget;

use crate::{config::{ETH_TESTS_REPO_LOCAL_PATH, TEST_GROUPS, BLOCKCHAIN_TEST_DIR}, deserialize::{GeneralStateTestBody, BlockchainTestBody}};
=======
use anyhow::{anyhow, bail, Result};
use common::config::GENERATION_INPUTS_DEFAULT_OUTPUT_DIR;
use plonky2_evm::proof::BlockMetadataTarget;

>>>>>>> 80891cdb
use crate::deserialize::TestBody;
use crate::{
    config::{BLOCKCHAIN_TEST_DIR, ETH_TESTS_REPO_LOCAL_PATH, GENERAL_TEST_GROUPS},
    deserialize::{BlockchainTestBody, GeneralStateTestBody},
};

/// Get the default parsed test output directory.
/// We first check if the flat file, `ETH_TEST_PARSER_DEV`, exists
/// in the current working directory. If so, we assume we're in a development
/// context, and default to the project root. Otherwise, we cannot make any
/// assumptions, fall back to the `GENERATION_INPUTS_DEFAULT_OUTPUT_DIR` value.
pub(crate) fn get_default_out_dir() -> anyhow::Result<PathBuf> {
    let cwd = std::env::current_dir()?;
    let mut dev_check_path = cwd.clone();
    dev_check_path.push("ETH_TEST_PARSER_DEV");
    if dev_check_path.exists() {
        let mut out_dir = cwd
            .parent()
            .ok_or_else(|| {
                anyhow!(
                    "Unable to read cwd path parent. {:?} has no parent.",
                    cwd.as_os_str()
                )
            })?
            .to_path_buf();
        out_dir.push(GENERATION_INPUTS_DEFAULT_OUTPUT_DIR);
        Ok(out_dir)
    } else {
        Ok(GENERATION_INPUTS_DEFAULT_OUTPUT_DIR.into())
    }
}

/// Generate an iterator over the outer test group folders.
///
/// Expected directory structure
/// ```ignore
/// // {TestGroupN} <--- HERE
/// // ├── {TestNameN}
/// // │   ├── {test_case_1}.json
/// // │   └── {test_case_n}.json
/// ```
<<<<<<< HEAD
pub(crate) fn get_test_group_dirs<const N: usize>(sub_dir: &str, test_groups: &'static [&str; N]) -> Result<impl Iterator<Item = DirEntry>> {
=======
pub(crate) fn get_test_group_dirs<const N: usize>(
    sub_dir: &str,
    test_groups: &'static [&str; N],
) -> Result<impl Iterator<Item = DirEntry>> {
>>>>>>> 80891cdb
    let dirs = fs::read_dir(ETH_TESTS_REPO_LOCAL_PATH.to_owned() + "/" + sub_dir)?
        .flatten()
        .filter(|entry| match entry.file_name().to_str() {
            Some(file_name) => test_groups.contains(&file_name),
            None => false,
        });
    Ok(dirs)
}

/// Generate an iterator over the inner test group folders.
///
/// Expected directory structure
/// ```ignore
/// // {TestGroupN}
/// // ├── {TestNameN} <--- HERE
/// // │   ├── {test_case_1}.json
/// // │   └── {test_case_n}.json
/// ```
<<<<<<< HEAD
pub(crate) fn get_test_group_sub_dirs<const N: usize>(sub_dir: &str, test_group: &'static [&str; N]) -> Result<impl Iterator<Item = DirEntry>> {
=======
pub(crate) fn get_test_group_sub_dirs<const N: usize>(
    sub_dir: &str,
    test_group: &'static [&str; N],
) -> Result<impl Iterator<Item = DirEntry>> {
>>>>>>> 80891cdb
    let dirs = get_test_group_dirs(sub_dir, test_group)?
        .flat_map(|entry| fs::read_dir(entry.path()))
        .flatten()
        .flatten();
    Ok(dirs)
}

/// Generate an iterator over the entire set of inner test case files.
///
/// Expected directory structure
/// ```ignore
/// // {TestGroupN}
/// // ├── {TestNameN}
/// // │   ├── {test_case_1}.json  <--- HERE
/// // │   └── {test_case_n}.json
/// // and
/// // ../BlockchainTests/GeneralStateTests/{TestGroupN}
/// // ├── {TestNameN}
/// // │   ├── {test_case_1}.json  <--- HERE
/// // │   └── {test_case_n}.json
/// ```
pub(crate) fn get_test_files() -> Result<impl Iterator<Item = (DirEntry, DirEntry)>> {
<<<<<<< HEAD
    let dirs_general_state_tests = get_test_group_sub_dirs(&"", &TEST_GROUPS)?
=======
    let dirs_general_state_tests = get_test_group_sub_dirs(&"", &GENERAL_TEST_GROUPS)?
>>>>>>> 80891cdb
        .flat_map(|entry| fs::read_dir(entry.path()))
        .flatten()
        .flatten()
        .filter(|entry| match entry.path().extension() {
            None => false,
            Some(ext) => ext == "json",
        });

<<<<<<< HEAD
    // Alonso del futuro: Este zip debe ser mejor hacerlo cuando se llama a get_test_files agregando el argumento path a get_test_files
    let dirs_blockchain_tests = get_test_group_sub_dirs(&BLOCKCHAIN_TEST_DIR, &TEST_GROUPS)?
    .flat_map(|entry| fs::read_dir(entry.path()))
    .flatten()
    .flatten()
    .filter(|entry| match entry.path().extension() {
        None => false,
        Some(ext) => ext == "json",
    });

=======
    // Alonso del futuro: Este zip debe ser mejor hacerlo cuando se llama a
    // get_test_files agregando el argumento path a get_test_files
    let dirs_blockchain_tests: Vec<DirEntry> =
        get_test_group_sub_dirs(&BLOCKCHAIN_TEST_DIR, &GENERAL_TEST_GROUPS)?
            .flat_map(|entry| fs::read_dir(entry.path()))
            .flatten()
            .flatten()
            .filter(|entry| match entry.path().extension() {
                None => false,
                Some(ext) => ext == "json",
            })
            .collect();
>>>>>>> 80891cdb
    Ok(dirs_general_state_tests.zip(dirs_blockchain_tests))
}

/// Create output directories mirroring the structure of source test
/// directories.
pub(crate) fn prepare_output_dir(out_path: &Path) -> Result<()> {
<<<<<<< HEAD
    for dir in get_test_group_sub_dirs("", &TEST_GROUPS)? {
=======
    for dir in get_test_group_sub_dirs("", &GENERAL_TEST_GROUPS)? {
>>>>>>> 80891cdb
        fs::create_dir_all(out_path.join(dir.path().strip_prefix(ETH_TESTS_REPO_LOCAL_PATH)?))?
    }
    // Do the same for blockchain tests?
    // for dir in get_test_group_sub_dirs(&BLOCKCHAIN_TEST_DIR)? {
<<<<<<< HEAD
    //     fs::create_dir_all(out_path.join(dir.path().strip_prefix(ETH_TESTS_REPO_LOCAL_PATH)?))?
    // }
=======
    //     fs::create_dir_all(out_path.join(dir.path().
    // strip_prefix(ETH_TESTS_REPO_LOCAL_PATH)?))? }
>>>>>>> 80891cdb

    Ok(())
}

/// Generate an iterator containing the deserialized test bodies (`TestBody`)
/// and their `DirEntry`s.
<<<<<<< HEAD
pub(crate) fn get_deserialized_test_bodies(
) -> Result<impl Iterator<Item = Result<((DirEntry, GeneralStateTestBody),(DirEntry, BlockchainTestBody)), (String, String)>>> {
    Ok(get_test_files()?.map(|(general_state_test, blockchain_test)| {
        let general_state_test_body = get_deserialized_general_state_test_body(&general_state_test)
            .map_err(|err| (err.to_string(), general_state_test.path().to_string_lossy().to_string()))?;
        let blockchain_test_body = get_deserialized_blockchain_test_body(&blockchain_test)
            .map_err(|err| (err.to_string(), blockchain_test.path().to_string_lossy().to_string()))?;
        Ok(((general_state_test, general_state_test_body),(blockchain_test, blockchain_test_body)))
    }))
=======
pub(crate) fn get_deserialized_test_bodies() -> Result<
    impl Iterator<
        Item = Result<
            (
                (DirEntry, GeneralStateTestBody),
                (DirEntry, BlockchainTestBody),
            ),
            (String, String),
        >,
    >,
> {
    Ok(
        get_test_files()?.map(|(general_state_test, blockchain_test)| {
            let general_state_test_body =
                get_deserialized_general_state_test_body(&general_state_test).map_err(|err| {
                    (
                        err.to_string(),
                        general_state_test.path().to_string_lossy().to_string(),
                    )
                })?;
            let blockchain_test_body = get_deserialized_blockchain_test_body(&blockchain_test)
                .map_err(|err| {
                    (
                        err.to_string(),
                        blockchain_test.path().to_string_lossy().to_string(),
                    )
                })?;
            Ok((
                (general_state_test, general_state_test_body),
                (blockchain_test, blockchain_test_body),
            ))
        }),
    )
>>>>>>> 80891cdb
}

fn get_deserialized_general_state_test_body(entry: &DirEntry) -> Result<GeneralStateTestBody> {
    let buf = BufReader::new(File::open(entry.path())?);
    let file_json: HashMap<String, GeneralStateTestBody> = serde_json::from_reader(buf)?;
<<<<<<< HEAD
   
=======

>>>>>>> 80891cdb
    let mut test_body_values = file_json.into_values();
    let next = test_body_values.next();
    let test_body = next.ok_or_else(|| anyhow!("Empty test found: {:?}", entry))?;

    anyhow::Ok(test_body)
}

fn get_deserialized_blockchain_test_body(entry: &DirEntry) -> Result<BlockchainTestBody> {
    let buf = BufReader::new(File::open(entry.path())?);
    let file_json: HashMap<String, BlockchainTestBody> = serde_json::from_reader(buf)?;
<<<<<<< HEAD
   
    for (k, v) in file_json.into_iter() {
        if k.ends_with("_Shanghai") {
            return  anyhow::Ok(v)
        }
    }
    bail!("Could'n deserialize blochckain test")
=======

    for (k, v) in file_json.into_iter() {
        if k.ends_with("_Shanghai") {
            return anyhow::Ok(v);
        }
    }
    bail!("Couldn't deserialize blochckain test")
>>>>>>> 80891cdb
}<|MERGE_RESOLUTION|>--- conflicted
+++ resolved
@@ -7,24 +7,10 @@
     path::{Path, PathBuf},
 };
 
-<<<<<<< HEAD
 use anyhow::{anyhow, Result, bail};
 use common::config::GENERATION_INPUTS_DEFAULT_OUTPUT_DIR;
-use plonky2_evm::proof::BlockMetadataTarget;
 
 use crate::{config::{ETH_TESTS_REPO_LOCAL_PATH, TEST_GROUPS, BLOCKCHAIN_TEST_DIR}, deserialize::{GeneralStateTestBody, BlockchainTestBody}};
-=======
-use anyhow::{anyhow, bail, Result};
-use common::config::GENERATION_INPUTS_DEFAULT_OUTPUT_DIR;
-use plonky2_evm::proof::BlockMetadataTarget;
-
->>>>>>> 80891cdb
-use crate::deserialize::TestBody;
-use crate::{
-    config::{BLOCKCHAIN_TEST_DIR, ETH_TESTS_REPO_LOCAL_PATH, GENERAL_TEST_GROUPS},
-    deserialize::{BlockchainTestBody, GeneralStateTestBody},
-};
-
 /// Get the default parsed test output directory.
 /// We first check if the flat file, `ETH_TEST_PARSER_DEV`, exists
 /// in the current working directory. If so, we assume we're in a development
@@ -60,14 +46,7 @@
 /// // │   ├── {test_case_1}.json
 /// // │   └── {test_case_n}.json
 /// ```
-<<<<<<< HEAD
 pub(crate) fn get_test_group_dirs<const N: usize>(sub_dir: &str, test_groups: &'static [&str; N]) -> Result<impl Iterator<Item = DirEntry>> {
-=======
-pub(crate) fn get_test_group_dirs<const N: usize>(
-    sub_dir: &str,
-    test_groups: &'static [&str; N],
-) -> Result<impl Iterator<Item = DirEntry>> {
->>>>>>> 80891cdb
     let dirs = fs::read_dir(ETH_TESTS_REPO_LOCAL_PATH.to_owned() + "/" + sub_dir)?
         .flatten()
         .filter(|entry| match entry.file_name().to_str() {
@@ -86,14 +65,7 @@
 /// // │   ├── {test_case_1}.json
 /// // │   └── {test_case_n}.json
 /// ```
-<<<<<<< HEAD
 pub(crate) fn get_test_group_sub_dirs<const N: usize>(sub_dir: &str, test_group: &'static [&str; N]) -> Result<impl Iterator<Item = DirEntry>> {
-=======
-pub(crate) fn get_test_group_sub_dirs<const N: usize>(
-    sub_dir: &str,
-    test_group: &'static [&str; N],
-) -> Result<impl Iterator<Item = DirEntry>> {
->>>>>>> 80891cdb
     let dirs = get_test_group_dirs(sub_dir, test_group)?
         .flat_map(|entry| fs::read_dir(entry.path()))
         .flatten()
@@ -116,11 +88,7 @@
 /// // │   └── {test_case_n}.json
 /// ```
 pub(crate) fn get_test_files() -> Result<impl Iterator<Item = (DirEntry, DirEntry)>> {
-<<<<<<< HEAD
     let dirs_general_state_tests = get_test_group_sub_dirs(&"", &TEST_GROUPS)?
-=======
-    let dirs_general_state_tests = get_test_group_sub_dirs(&"", &GENERAL_TEST_GROUPS)?
->>>>>>> 80891cdb
         .flat_map(|entry| fs::read_dir(entry.path()))
         .flatten()
         .flatten()
@@ -129,8 +97,6 @@
             Some(ext) => ext == "json",
         });
 
-<<<<<<< HEAD
-    // Alonso del futuro: Este zip debe ser mejor hacerlo cuando se llama a get_test_files agregando el argumento path a get_test_files
     let dirs_blockchain_tests = get_test_group_sub_dirs(&BLOCKCHAIN_TEST_DIR, &TEST_GROUPS)?
     .flat_map(|entry| fs::read_dir(entry.path()))
     .flatten()
@@ -140,49 +106,25 @@
         Some(ext) => ext == "json",
     });
 
-=======
-    // Alonso del futuro: Este zip debe ser mejor hacerlo cuando se llama a
-    // get_test_files agregando el argumento path a get_test_files
-    let dirs_blockchain_tests: Vec<DirEntry> =
-        get_test_group_sub_dirs(&BLOCKCHAIN_TEST_DIR, &GENERAL_TEST_GROUPS)?
-            .flat_map(|entry| fs::read_dir(entry.path()))
-            .flatten()
-            .flatten()
-            .filter(|entry| match entry.path().extension() {
-                None => false,
-                Some(ext) => ext == "json",
-            })
-            .collect();
->>>>>>> 80891cdb
     Ok(dirs_general_state_tests.zip(dirs_blockchain_tests))
 }
 
 /// Create output directories mirroring the structure of source test
 /// directories.
 pub(crate) fn prepare_output_dir(out_path: &Path) -> Result<()> {
-<<<<<<< HEAD
     for dir in get_test_group_sub_dirs("", &TEST_GROUPS)? {
-=======
-    for dir in get_test_group_sub_dirs("", &GENERAL_TEST_GROUPS)? {
->>>>>>> 80891cdb
         fs::create_dir_all(out_path.join(dir.path().strip_prefix(ETH_TESTS_REPO_LOCAL_PATH)?))?
     }
     // Do the same for blockchain tests?
     // for dir in get_test_group_sub_dirs(&BLOCKCHAIN_TEST_DIR)? {
-<<<<<<< HEAD
     //     fs::create_dir_all(out_path.join(dir.path().strip_prefix(ETH_TESTS_REPO_LOCAL_PATH)?))?
     // }
-=======
-    //     fs::create_dir_all(out_path.join(dir.path().
-    // strip_prefix(ETH_TESTS_REPO_LOCAL_PATH)?))? }
->>>>>>> 80891cdb
 
     Ok(())
 }
 
 /// Generate an iterator containing the deserialized test bodies (`TestBody`)
 /// and their `DirEntry`s.
-<<<<<<< HEAD
 pub(crate) fn get_deserialized_test_bodies(
 ) -> Result<impl Iterator<Item = Result<((DirEntry, GeneralStateTestBody),(DirEntry, BlockchainTestBody)), (String, String)>>> {
     Ok(get_test_files()?.map(|(general_state_test, blockchain_test)| {
@@ -192,51 +134,12 @@
             .map_err(|err| (err.to_string(), blockchain_test.path().to_string_lossy().to_string()))?;
         Ok(((general_state_test, general_state_test_body),(blockchain_test, blockchain_test_body)))
     }))
-=======
-pub(crate) fn get_deserialized_test_bodies() -> Result<
-    impl Iterator<
-        Item = Result<
-            (
-                (DirEntry, GeneralStateTestBody),
-                (DirEntry, BlockchainTestBody),
-            ),
-            (String, String),
-        >,
-    >,
-> {
-    Ok(
-        get_test_files()?.map(|(general_state_test, blockchain_test)| {
-            let general_state_test_body =
-                get_deserialized_general_state_test_body(&general_state_test).map_err(|err| {
-                    (
-                        err.to_string(),
-                        general_state_test.path().to_string_lossy().to_string(),
-                    )
-                })?;
-            let blockchain_test_body = get_deserialized_blockchain_test_body(&blockchain_test)
-                .map_err(|err| {
-                    (
-                        err.to_string(),
-                        blockchain_test.path().to_string_lossy().to_string(),
-                    )
-                })?;
-            Ok((
-                (general_state_test, general_state_test_body),
-                (blockchain_test, blockchain_test_body),
-            ))
-        }),
-    )
->>>>>>> 80891cdb
 }
 
 fn get_deserialized_general_state_test_body(entry: &DirEntry) -> Result<GeneralStateTestBody> {
     let buf = BufReader::new(File::open(entry.path())?);
     let file_json: HashMap<String, GeneralStateTestBody> = serde_json::from_reader(buf)?;
-<<<<<<< HEAD
    
-=======
-
->>>>>>> 80891cdb
     let mut test_body_values = file_json.into_values();
     let next = test_body_values.next();
     let test_body = next.ok_or_else(|| anyhow!("Empty test found: {:?}", entry))?;
@@ -247,7 +150,6 @@
 fn get_deserialized_blockchain_test_body(entry: &DirEntry) -> Result<BlockchainTestBody> {
     let buf = BufReader::new(File::open(entry.path())?);
     let file_json: HashMap<String, BlockchainTestBody> = serde_json::from_reader(buf)?;
-<<<<<<< HEAD
    
     for (k, v) in file_json.into_iter() {
         if k.ends_with("_Shanghai") {
@@ -255,13 +157,4 @@
         }
     }
     bail!("Could'n deserialize blochckain test")
-=======
-
-    for (k, v) in file_json.into_iter() {
-        if k.ends_with("_Shanghai") {
-            return anyhow::Ok(v);
-        }
-    }
-    bail!("Couldn't deserialize blochckain test")
->>>>>>> 80891cdb
 }