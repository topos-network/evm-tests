--- conflicted
+++ resolved
@@ -72,15 +72,6 @@
         }
     }
 
-<<<<<<< HEAD
-    pub(crate) fn get_tests_that_have_passed(&self) -> impl Iterator<Item = &str> {
-        self.0
-            .iter()
-            .filter(|(_name, info)| {
-                matches!(info.pass_state, PassState::Passed | PassState::Ignored)
-            })
-            .map(|(name, _info)| name.as_str())
-=======
     /// Filters previously passed tests if the `skip_passed` argument is used.
     /// The filtering will always ignore tests for which proof verification was
     /// successful, but may not skip tests for which only witness generation
@@ -94,7 +85,6 @@
                 .get_passed_status(witness_only)
                 .then_some(name.as_str())
         })
->>>>>>> 148c51b7
     }
 }
 
