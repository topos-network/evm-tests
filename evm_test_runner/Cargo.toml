[package]
name = "evm_test_runner"
description = "Test runner for Polygon Zero's EVM."
version = "0.1.0"
authors = ["Polygon Zero <bgluth@polygon.technology>"]
edition = "2021"

# See more keys and their definitions at https://doc.rust-lang.org/cargo/reference/manifest.html

[dependencies]
common = { path = "../common" }
<<<<<<< HEAD
plonky2 = { git = "https://github.com/0xPolygonZero/plonky2.git", branch = "type2/hermez" }
#plonky2 = { path = "../../plonky2/plonky2" }
plonky2_evm = { git = "https://github.com/0xPolygonZero/plonky2.git", branch = "type2/hermez" }
#plonky2_evm = { path = "../../plonky2/evm" }
=======
plonky2 = { workspace = true }
evm_arithmetization = { workspace = true }
>>>>>>> 916b6821

anyhow = { version = "1.0", features = ["backtrace"] }
askama = "0.12.0"
chrono = { version = "0.4.24", features = ["serde"] }
clap = {version = "4.2.7", features = ["derive"] }
csv = "1.2.1"
ctrlc = "3.2.5"
ethereum-types = "0.14.1"
flexi_logger = { version = "0.25.4", features = ["async"] }
futures = "0.3"
humantime = "2.1.0"
indicatif = "0.17.3"
log = "0.4.17"
serde = "1.0.163"
serde_cbor = "0.11.2"
termimad = "0.23.0"
tokio = {version = "1.28.1", features = ["fs", "macros", "rt-multi-thread"] }
tokio-stream = {version  = "0.1.14", features = ["fs"] }
similar = { version = "2.2.1", features = ["inline"] }
keccak-hash = "0.10.0"
console = "0.15.6"<|MERGE_RESOLUTION|>--- conflicted
+++ resolved
@@ -9,15 +9,8 @@
 
 [dependencies]
 common = { path = "../common" }
-<<<<<<< HEAD
-plonky2 = { git = "https://github.com/0xPolygonZero/plonky2.git", branch = "type2/hermez" }
-#plonky2 = { path = "../../plonky2/plonky2" }
-plonky2_evm = { git = "https://github.com/0xPolygonZero/plonky2.git", branch = "type2/hermez" }
-#plonky2_evm = { path = "../../plonky2/evm" }
-=======
 plonky2 = { workspace = true }
 evm_arithmetization = { workspace = true }
->>>>>>> 916b6821
 
 anyhow = { version = "1.0", features = ["backtrace"] }
 askama = "0.12.0"
